from __future__ import annotations

from abc import abstractmethod


class BaseModel:
    def __init__(self, metadataset):
        super().__init__()

        self.metadataset = metadataset


<<<<<<< HEAD
    # new
    def initialize_model(self, dataset_name: str):
        self.observed_ids[dataset_name] = []
        self.pending_ids[dataset_name] = self.metadataset.get_hp_candidates(dataset_name)

    def _observe(self, dataset_name: str, new_id: int):
        self.observed_ids[dataset_name].append(new_id)
        self.pending_ids[dataset_name].remove(new_id)
=======
    def initialize_model(self, dataset_name: str):
        self.observed_ids = []
        self.pending_ids = self.metadataset.get_hp_candidates(dataset_name)

    def _observe(self, new_id: int):
        self.observed_ids.append(new_id)
        self.pending_ids.remove(new_id)

    @abstractmethod
    def meta_train(self):
        raise NotImplementedError

    @abstractmethod
    def meta_val(self):
        raise NotImplementedError
>>>>>>> d0439b55

    @abstractmethod
    def load_checkpoint(self):
        raise NotImplementedError

    @abstractmethod
    def save_checkpoint(self):
        raise NotImplementedError

    @abstractmethod
    def observe(self, new_id: int):
        self._observe(new_id)
        self._fit()

        raise NotImplementedError

    @abstractmethod
    def _fit(self):
        raise NotImplementedError

    @abstractmethod
    def generate_candidates(self):
        raise NotImplementedError

    @abstractmethod
    def get_next(self):
        raise NotImplementedError<|MERGE_RESOLUTION|>--- conflicted
+++ resolved
@@ -8,20 +8,10 @@
         super().__init__()
 
         self.metadataset = metadataset
+        self.observed_ids = []
+        self.pending_ids = []
 
-
-<<<<<<< HEAD
-    # new
     def initialize_model(self, dataset_name: str):
-        self.observed_ids[dataset_name] = []
-        self.pending_ids[dataset_name] = self.metadataset.get_hp_candidates(dataset_name)
-
-    def _observe(self, dataset_name: str, new_id: int):
-        self.observed_ids[dataset_name].append(new_id)
-        self.pending_ids[dataset_name].remove(new_id)
-=======
-    def initialize_model(self, dataset_name: str):
-        self.observed_ids = []
         self.pending_ids = self.metadataset.get_hp_candidates(dataset_name)
 
     def _observe(self, new_id: int):
@@ -35,7 +25,6 @@
     @abstractmethod
     def meta_val(self):
         raise NotImplementedError
->>>>>>> d0439b55
 
     @abstractmethod
     def load_checkpoint(self):
