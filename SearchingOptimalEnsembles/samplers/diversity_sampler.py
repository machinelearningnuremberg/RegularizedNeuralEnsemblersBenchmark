--- conflicted
+++ resolved
@@ -30,10 +30,6 @@
         batch_size: int = 16,
         observed_pipeline_ids: list[int] | None = None,
     ) -> tuple[np.array, np.array, np.array]:
-<<<<<<< HEAD
-
-=======
->>>>>>> af0456c6
         if observed_pipeline_ids is None:
             pipeline_hps, _, _, _, ensembles = super().sample(
                 max_num_pipelines=1, batch_size=batch_size
