from __future__ import annotations

import numpy as np
import torch

from ..metadatasets.base_metadataset import BaseMetaDataset
from ..utils.common import move_to_device
from .base_sampler import BaseSampler


class RandomSampler(BaseSampler):
    def __init__(
        self,
        metadataset: BaseMetaDataset,
        patience: int = 50,
        device: torch.device = torch.device("cpu"),
    ):
        super().__init__(metadataset=metadataset, patience=patience, device=device)

<<<<<<< HEAD
    def generate_ensembles(self,
                            candidates: np.ndarray,
                            num_pipelines: int,
                            batch_size: int) -> list[list[int]]:

=======
    def generate_ensembles(
        self,
        candidates: np.ndarray,
        num_pipelines: int = 10,
        batch_size: int = 16,
    ) -> list[list[int]]:
>>>>>>> 664f1fcc
        ensembles = np.random.randint(0, len(candidates), (batch_size, num_pipelines))
        return candidates[ensembles].tolist()

    @move_to_device
    def sample(
        self,
        max_num_pipelines: int = 10,
        fixed_num_pipelines: int | None = None,
        batch_size: int = 16,
        observed_pipeline_ids: list[int] | None = None,
    ) -> tuple[torch.Tensor, torch.Tensor, torch.Tensor, torch.Tensor, list[list[int]]]:
        if observed_pipeline_ids is None or len(observed_pipeline_ids) == 0:
            candidates = self.metadataset.hp_candidates_ids.numpy().astype(int)
        else:
            candidates = np.array(observed_pipeline_ids)

        if fixed_num_pipelines is not None:
            num_pipelines = fixed_num_pipelines
        else:
            num_pipelines = np.random.randint(1, max_num_pipelines + 1)
        ensembles = np.random.randint(0, len(candidates), (batch_size, num_pipelines))
        ensembles = candidates[ensembles].tolist()

        (
            pipeline_hps,
            metric,
            metric_per_pipeline,
            time_per_pipeline,
        ) = self.metadataset.evaluate_ensembles(ensembles=ensembles)

        return pipeline_hps, metric, metric_per_pipeline, time_per_pipeline, ensembles<|MERGE_RESOLUTION|>--- conflicted
+++ resolved
@@ -17,20 +17,12 @@
     ):
         super().__init__(metadataset=metadataset, patience=patience, device=device)
 
-<<<<<<< HEAD
-    def generate_ensembles(self,
-                            candidates: np.ndarray,
-                            num_pipelines: int,
-                            batch_size: int) -> list[list[int]]:
-
-=======
     def generate_ensembles(
         self,
         candidates: np.ndarray,
         num_pipelines: int = 10,
         batch_size: int = 16,
     ) -> list[list[int]]:
->>>>>>> 664f1fcc
         ensembles = np.random.randint(0, len(candidates), (batch_size, num_pipelines))
         return candidates[ensembles].tolist()
 
