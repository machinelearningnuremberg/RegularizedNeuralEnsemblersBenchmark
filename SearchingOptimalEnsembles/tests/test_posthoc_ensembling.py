--- conflicted
+++ resolved
@@ -32,10 +32,7 @@
     plt.savefig("w.png")
 
 if __name__ == "__main__":
-<<<<<<< HEAD
-=======
     task_id = 12
->>>>>>> 985b754e
     metric_name = "error"
     data_version = "micro"
     pretrain = False
@@ -46,9 +43,9 @@
     #checkpoint_name = None
 
     # name = "quicktune"
-    # name = "tabrepo"
+    name = "tabrepo"
     # name = "pipelinebench"
-    name = "nasbench201"
+    # name = "nasbench201"
 
     if name == "quicktune":
         DATA_DIR = "/work/dlclarge2/janowski-quicktune/predictions"
@@ -72,7 +69,6 @@
         task_id = 0
         dataset_names = metadataset.get_dataset_names()
     else:
-        task_id = 8
         dataset_names = metadataset.meta_splits["meta-test"]
     metadataset.set_state(dataset_names[task_id])
     num_samples = metadataset.get_num_samples()
