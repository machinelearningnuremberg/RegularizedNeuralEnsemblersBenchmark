--- conflicted
+++ resolved
@@ -17,13 +17,8 @@
     metric_name = "error"
     data_version = "micro"
 
-<<<<<<< HEAD
-    #name = "quicktune"
-    name = "pipelinebench"
-=======
     name = "quicktune"
     # name = "pipelinebench"
->>>>>>> e8a13679
 
     if name == "quicktune":
         DATA_DIR = "/work/dlclarge2/janowski-quicktune/predictions"
