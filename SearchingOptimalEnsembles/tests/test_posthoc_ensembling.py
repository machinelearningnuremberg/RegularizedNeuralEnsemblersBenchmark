--- conflicted
+++ resolved
@@ -79,15 +79,9 @@
     ) = metadataset.evaluate_ensembles_with_weights([best_ensemble], weights)
 
     metadataset_test = md_class(
-<<<<<<< HEAD
-        data_dir=DATA_DIR,
-        metric_name=metric_name,
-        data_version=data_version,
-=======
         data_dir=DATA_DIR, 
         metric_name=metric_name, 
         data_version=data_version, 
->>>>>>> fbaf2e45
         split="test",
     )
 
