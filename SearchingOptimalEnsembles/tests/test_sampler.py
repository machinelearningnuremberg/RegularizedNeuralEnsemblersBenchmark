# pylint: disable=all
import numpy as np
import torch
import numpy as np
import SearchingOptimalEnsembles.metadatasets.quicktune.metadataset as qmd
import SearchingOptimalEnsembles.posthoc.greedy_ensembler as ge
import SearchingOptimalEnsembles.samplers.diversity_sampler as ds
import SearchingOptimalEnsembles.samplers.local_search_sampler as lss
<<<<<<< HEAD
import SearchingOptimalEnsembles.samplers.diversity_sampler as ds
import SearchingOptimalEnsembles.posthoc.greedy_ensembler as ge
=======
import SearchingOptimalEnsembles.samplers.random_sampler as rs
>>>>>>> ac108dc0


def test_sampler(sampler):
    x = sampler.sample(max_num_pipelines=10, batch_size=16)
    i, j, k = x[0].shape
    assert i == 16
    assert j <= 10

    observed_pipeline_ids = [i * 2 for i in range(20)]
    x = sampler.sample(
        max_num_pipelines=10, batch_size=16, observed_pipeline_ids=observed_pipeline_ids
    )

    # check if all elements in x are in observed_pipeline_ids
    x = sampler.sample(max_num_pipelines=10, batch_size=16)
    i, j, k = x[0].shape
    assert i == 16
    assert j <= 10

    observed_pipeline_ids = [i * 2 for i in range(20)]
    x = sampler.sample(
        max_num_pipelines=10, batch_size=16, observed_pipeline_ids=observed_pipeline_ids
    )

    # check if all elements in x are in observed_pipeline_ids
    x = sampler.sample(max_num_pipelines=10, batch_size=16)
    i, j, k = x[0].shape
    assert i == 16
    assert j <= 10

    observed_pipeline_ids = [i * 2 for i in range(20)]
    x = sampler.sample(
        max_num_pipelines=10, batch_size=16, observed_pipeline_ids=observed_pipeline_ids
    )

    # check if all elements in x are in observed_pipeline_ids
    i, j, k = x[0].shape
    assert i == 16
    assert j <= 10


if __name__ == "__main__":
    DATA_DIR = "/home/pineda/AutoFinetune/aft_data/predictions/"
    metadataset = qmd.QuicktuneMetaDataset(data_dir=DATA_DIR)
    dataset_names = metadataset.get_dataset_names()
    metadataset.set_state(dataset_names[0])

    ensembler = ge.GreedyEnsembler(metadataset=metadataset, device=torch.device("cpu"))
<<<<<<< HEAD
    ensembler.sample(np.array([1,2,3,4,5,6,7,8]))

    sampler = ds.DiversitySampler(metadataset=metadataset, device=torch.device("cpu"))
    sampler.sample(observed_pipeline_ids=[2,3,4,6])

    #test random sampler
=======
    ensembler.sample(np.array([1, 2, 3, 4, 5, 6, 7, 8]))

    sampler = ds.DiversitySampler(metadataset=metadataset, device=torch.device("cpu"))
    sampler.sample(observed_pipeline_ids=[2, 3, 4, 6])

    # test random sampler
>>>>>>> ac108dc0
    sampler = rs.RandomSampler(metadataset=metadataset, device=torch.device("cpu"))
    test_sampler(sampler)

    # test local search sampler
    sampler = lss.LocalSearchSampler(metadataset=metadataset, device=torch.device("cpu"))
    test_sampler(sampler)<|MERGE_RESOLUTION|>--- conflicted
+++ resolved
@@ -6,12 +6,7 @@
 import SearchingOptimalEnsembles.posthoc.greedy_ensembler as ge
 import SearchingOptimalEnsembles.samplers.diversity_sampler as ds
 import SearchingOptimalEnsembles.samplers.local_search_sampler as lss
-<<<<<<< HEAD
-import SearchingOptimalEnsembles.samplers.diversity_sampler as ds
-import SearchingOptimalEnsembles.posthoc.greedy_ensembler as ge
-=======
 import SearchingOptimalEnsembles.samplers.random_sampler as rs
->>>>>>> ac108dc0
 
 
 def test_sampler(sampler):
@@ -60,21 +55,12 @@
     metadataset.set_state(dataset_names[0])
 
     ensembler = ge.GreedyEnsembler(metadataset=metadataset, device=torch.device("cpu"))
-<<<<<<< HEAD
-    ensembler.sample(np.array([1,2,3,4,5,6,7,8]))
-
-    sampler = ds.DiversitySampler(metadataset=metadataset, device=torch.device("cpu"))
-    sampler.sample(observed_pipeline_ids=[2,3,4,6])
-
-    #test random sampler
-=======
     ensembler.sample(np.array([1, 2, 3, 4, 5, 6, 7, 8]))
 
     sampler = ds.DiversitySampler(metadataset=metadataset, device=torch.device("cpu"))
     sampler.sample(observed_pipeline_ids=[2, 3, 4, 6])
 
     # test random sampler
->>>>>>> ac108dc0
     sampler = rs.RandomSampler(metadataset=metadataset, device=torch.device("cpu"))
     test_sampler(sampler)
 
