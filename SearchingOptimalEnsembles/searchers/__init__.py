--- conflicted
+++ resolved
@@ -10,9 +10,5 @@
 SearcherMapping: dict[str, Callable] = {
     "bo": BayesianOptimization,
     "random": RandomSearch,
-<<<<<<< HEAD
-    "leo": LocalEnsembleOptimization
-=======
     "leo": LocalEnsembleOptimization,
->>>>>>> 587b1768
 }