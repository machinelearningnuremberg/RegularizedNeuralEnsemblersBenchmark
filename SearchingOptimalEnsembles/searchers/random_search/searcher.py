from __future__ import annotations

import numpy as np
import torch
import wandb

from ...metadatasets.base_metadataset import BaseMetaDataset
from ...samplers import SamplerMapping
from ...utils.common import instance_from_map
from ..base_searcher import BaseOptimizer


class RandomSearch(BaseOptimizer):
    """ "Random search class."""

    def __init__(
        self,
        metadataset: BaseMetaDataset,
        worker_dir: str,
        patience: int = 50,
        initial_design_size: int = 5,
        **kwargs,  # pylint: disable=unused-argument
    ):
        super().__init__(
            metadataset=metadataset, worker_dir=worker_dir, patience=patience
        )

        sampler_args = {
            "metadataset": self.metadataset,
            "patience": self.patience,
            "device": self.device,
        }
        self.sampler = instance_from_map(
            SamplerMapping,
            "random",
            name="sampler",
            kwargs=sampler_args,
        )

        self.initial_design_size = initial_design_size

        self.logger.debug("Initialized Random search")

    def post_hoc_ensemble(
        self, num_batches: int = 5, num_suggestions_per_batch: int = 1000
    ):
        best_score = np.inf
        best_ensemble = None
        for iterations in range(num_batches):
            num_pipelines = np.random.randint(1, self.max_num_pipelines + 1)
            ensembles = self.sampler.generate_ensembles(
                candidates=self.X_obs,
                num_pipelines=num_pipelines,
                batch_size=num_suggestions_per_batch,
            )

            _, metric, _, _ = self.metadataset.evaluate_ensembles(ensembles)
            temp_best_metric = metric.min()
            temp_best_id = metric.argmin()

            if temp_best_metric < best_score:
                best_score = temp_best_metric
                best_ensemble = ensembles[temp_best_id]

        return best_ensemble, best_score

<<<<<<< HEAD
    def suggest(
        self,
    ):
        num_pipelines = np.random.randint(1, self.max_num_pipelines + 1)
=======

    def suggest(self,):

        num_pipelines = np.random.randint(1, self.max_num_pipelines+1)
>>>>>>> 28be98d0
        # Sample candidates

        ensembles_from_pending = self.sampler.generate_ensembles(
            candidates=self.X_pending,
            num_pipelines=1,
            batch_size=1,
        )

        if num_pipelines > 1:
            ensembles_from_observed = self.sampler.generate_ensembles(
                candidates=self.X_obs,
                num_pipelines=num_pipelines - 1,
                batch_size=1,
            )
<<<<<<< HEAD
            suggested_ensemble = np.concatenate(
                (ensembles_from_observed, ensembles_from_pending), axis=1
            ).tolist()[0]
        else:
            suggested_ensemble = ensembles_from_pending[0]

        return suggested_ensemble, ensembles_from_pending[0][0]

=======
            suggested_ensemble = np.concatenate((ensembles_from_observed, ensembles_from_pending), axis=1).tolist()[0]
        else:
            suggested_ensemble = ensembles_from_pending[0]


        return suggested_ensemble, ensembles_from_pending[0][0]


>>>>>>> 28be98d0
    def run(
        self,
        num_iterations: int = 100,
        max_num_pipelines: int = 1,
        dataset_id: int = 0,
        num_suggestions_per_batch: int = 1000,
        num_suggestion_batches: int = 5,
        **kwargs,  # pylint: disable=unused-argument
    ) -> None:
        # Set sampler, i.e. meta-test to random dataset
        dataset_name = self.metadataset.meta_splits["meta-test"][dataset_id]
        if wandb.run is not None:
            wandb.run.tags += (f"dataset={dataset_name}",)
        self.sampler.set_state(dataset_name=dataset_name, meta_split="meta-test")

        num_pipelines = 1
        # pylint: disable=unused-variable
        (
            pipeline_hps,
            metric,
            metric_per_pipeline,
            time_per_pipeline,
            ensembles,
        ) = self.sampler.sample(
            max_num_pipelines=num_pipelines,
            batch_size=self.initial_design_size,
            observed_pipeline_ids=None,
        )

        # Bookkeeping variables
        self.X_obs = np.unique(ensembles)
        X_pending = np.array(self.metadataset.hp_candidates_ids)
        self.X_pending = np.setdiff1d(X_pending, self.X_obs)
        self.incumbent = torch.min(metric).item()
        self.incumbent_ensemble = ensembles[torch.argmin(metric).item()]
        self.num_pipelines = len(self.X_obs)
        self.max_num_pipelines = max_num_pipelines

        for iteration in range(num_iterations):
            # pylint: disable=unused-variable

            # Evaluate candidates
            suggested_ensemble, suggested_pipeline = self.suggest()
            _, observed_metric, _, _ = self.metadataset.evaluate_ensembles(
                [suggested_ensemble]
<<<<<<< HEAD
            )

            post_hoc_ensemble, post_hoc_ensemble_metric = self.post_hoc_ensemble(
                num_suggestion_batches, num_suggestions_per_batch
=======
>>>>>>> 28be98d0
            )
            if post_hoc_ensemble_metric < observed_metric:
                suggested_ensemble = post_hoc_ensemble
                observed_metric = post_hoc_ensemble_metric

<<<<<<< HEAD
            self.X_obs = np.concatenate((self.X_obs, [suggested_pipeline]))
            self.X_pending = np.setdiff1d(self.X_pending, [suggested_pipeline])

            X_pending = np.setdiff1d(X_pending, [suggested_pipeline])

=======
            post_hoc_ensemble, post_hoc_ensemble_metric = self.post_hoc_ensemble(num_suggestion_batches,
                                                                                 num_suggestions_per_batch)
            if post_hoc_ensemble_metric < observed_metric:
                suggested_ensemble = post_hoc_ensemble
                observed_metric = post_hoc_ensemble_metric

            self.X_obs = np.concatenate((self.X_obs, [suggested_pipeline]))
            self.X_pending = np.setdiff1d(self.X_pending, [suggested_pipeline])

            X_pending = np.setdiff1d(X_pending, [suggested_pipeline])

>>>>>>> 28be98d0
            if observed_metric < self.incumbent:
                self.incumbent = observed_metric.item()
                self.incumbent_ensemble = suggested_ensemble
                self.logger.info(
                    f"Iteration {iteration + 1}/{num_iterations} - New incumbent: {self.incumbent:.5f}"
                )

            if wandb.run is not None:
                wandb.log({"searcher_iteration": iteration, "incumbent": self.incumbent})
<<<<<<< HEAD
                wandb.log(
                    {
                        "searcher_iteration": iteration,
                        "incumbent (norm)": self.compute_normalized_score(
                            torch.tensor(self.incumbent)
                        ),
                    }
                )
=======
                wandb.log({"searcher_iteration": iteration,
                           "incumbent (norm)": self.compute_normalized_score(torch.tensor(self.incumbent))})
>>>>>>> 28be98d0

            # Increase the number of pipelines to sample if they are not exceeding the maximum
            # if num_pipelines < max_num_pipelines:
            #     num_pipelines += 1
            #     self.logger.debug(
            #         f"Increasing ensemble size to {num_pipelines} pipelines"
            #     )

            if X_pending.size == 0:
                self.logger.debug("No more pending pipelines. Stopping early...")
                break<|MERGE_RESOLUTION|>--- conflicted
+++ resolved
@@ -64,17 +64,10 @@
 
         return best_ensemble, best_score
 
-<<<<<<< HEAD
-    def suggest(
-        self,
-    ):
-        num_pipelines = np.random.randint(1, self.max_num_pipelines + 1)
-=======
 
     def suggest(self,):
 
         num_pipelines = np.random.randint(1, self.max_num_pipelines+1)
->>>>>>> 28be98d0
         # Sample candidates
 
         ensembles_from_pending = self.sampler.generate_ensembles(
@@ -89,16 +82,6 @@
                 num_pipelines=num_pipelines - 1,
                 batch_size=1,
             )
-<<<<<<< HEAD
-            suggested_ensemble = np.concatenate(
-                (ensembles_from_observed, ensembles_from_pending), axis=1
-            ).tolist()[0]
-        else:
-            suggested_ensemble = ensembles_from_pending[0]
-
-        return suggested_ensemble, ensembles_from_pending[0][0]
-
-=======
             suggested_ensemble = np.concatenate((ensembles_from_observed, ensembles_from_pending), axis=1).tolist()[0]
         else:
             suggested_ensemble = ensembles_from_pending[0]
@@ -107,7 +90,6 @@
         return suggested_ensemble, ensembles_from_pending[0][0]
 
 
->>>>>>> 28be98d0
     def run(
         self,
         num_iterations: int = 100,
@@ -153,25 +135,8 @@
             suggested_ensemble, suggested_pipeline = self.suggest()
             _, observed_metric, _, _ = self.metadataset.evaluate_ensembles(
                 [suggested_ensemble]
-<<<<<<< HEAD
             )
 
-            post_hoc_ensemble, post_hoc_ensemble_metric = self.post_hoc_ensemble(
-                num_suggestion_batches, num_suggestions_per_batch
-=======
->>>>>>> 28be98d0
-            )
-            if post_hoc_ensemble_metric < observed_metric:
-                suggested_ensemble = post_hoc_ensemble
-                observed_metric = post_hoc_ensemble_metric
-
-<<<<<<< HEAD
-            self.X_obs = np.concatenate((self.X_obs, [suggested_pipeline]))
-            self.X_pending = np.setdiff1d(self.X_pending, [suggested_pipeline])
-
-            X_pending = np.setdiff1d(X_pending, [suggested_pipeline])
-
-=======
             post_hoc_ensemble, post_hoc_ensemble_metric = self.post_hoc_ensemble(num_suggestion_batches,
                                                                                  num_suggestions_per_batch)
             if post_hoc_ensemble_metric < observed_metric:
@@ -183,7 +148,6 @@
 
             X_pending = np.setdiff1d(X_pending, [suggested_pipeline])
 
->>>>>>> 28be98d0
             if observed_metric < self.incumbent:
                 self.incumbent = observed_metric.item()
                 self.incumbent_ensemble = suggested_ensemble
@@ -193,19 +157,8 @@
 
             if wandb.run is not None:
                 wandb.log({"searcher_iteration": iteration, "incumbent": self.incumbent})
-<<<<<<< HEAD
-                wandb.log(
-                    {
-                        "searcher_iteration": iteration,
-                        "incumbent (norm)": self.compute_normalized_score(
-                            torch.tensor(self.incumbent)
-                        ),
-                    }
-                )
-=======
                 wandb.log({"searcher_iteration": iteration,
                            "incumbent (norm)": self.compute_normalized_score(torch.tensor(self.incumbent))})
->>>>>>> 28be98d0
 
             # Increase the number of pipelines to sample if they are not exceeding the maximum
             # if num_pipelines < max_num_pipelines:
