--- conflicted
+++ resolved
@@ -24,16 +24,11 @@
         self.beta = beta
         self.incumbent = None
 
-<<<<<<< HEAD
-    def eval(self, x: torch.Tensor,
-             y_per_pipeline: torch.Tensor = None,) -> torch.Tensor:
-=======
     def eval(
         self,
         x: torch.Tensor,
         metric_per_pipeline: torch.Tensor = None,
     ) -> torch.Tensor:
->>>>>>> 664f1fcc
         """
         Evaluate the acquisition function at a given point x.
 
@@ -61,13 +56,9 @@
         assert self.incumbent is not None, "EI not fitted on model!!!"
 
         try:
-<<<<<<< HEAD
-            mean, stddev = self.surrogate_model.predict(x, y_per_pipeline=y_per_pipeline)
-=======
             mean, stddev = self.surrogate_model.predict(
                 x=x, metric_per_pipeline=metric_per_pipeline
             )
->>>>>>> 664f1fcc
         except ValueError as e:
             raise e
 
@@ -83,11 +74,7 @@
 
         return ei
 
-<<<<<<< HEAD
-    def set_state(self, surrogate_model, **kwargs):
-=======
     def set_state(self, surrogate_model, incumbent, **kwargs):
->>>>>>> 664f1fcc
         """
         Set the state of the acquisition function.
 
@@ -96,19 +83,4 @@
 
         """
         super().set_state(surrogate_model)
-<<<<<<< HEAD
-
-        # TODO: verify min/max
-        # Compute incumbent
-        if self.in_fill == "best":
-            _incumbent = [torch.min(y).item() for y in self.surrogate_model.y_obs]
-
-            if len(_incumbent) == 0:
-                self.incumbent = 1.0 # TODO: verify,  assuming minimization
-            else:
-                self.incumbent = min(_incumbent)
-        else:
-            raise NotImplementedError
-=======
-        self.incumbent = incumbent
->>>>>>> 664f1fcc
+        self.incumbent = incumbent