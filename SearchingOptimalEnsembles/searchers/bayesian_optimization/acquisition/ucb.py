--- conflicted
+++ resolved
@@ -27,14 +27,10 @@
         self.incumbent = None
 
     def eval(
-<<<<<<< HEAD
-        self, x: torch.Tensor, metric_per_pipeline: torch.Tensor = None
-=======
         self,
         x: torch.Tensor,
         metric_per_pipeline: torch.Tensor = None,
         max_num_pipelines: int = 10,
->>>>>>> 28752abf
     ) -> torch.Tensor:
         """
         Evaluate the acquisition function at a given point x.
@@ -68,13 +64,9 @@
 
         try:
             mean, stddev = self.surrogate_model.predict(
-<<<<<<< HEAD
-                x=x, metric_per_pipeline=metric_per_pipeline
-=======
                 x=x,
                 metric_per_pipeline=metric_per_pipeline,
                 max_num_pipelines=max_num_pipelines,
->>>>>>> 28752abf
             )
         except ValueError as e:
             raise e
