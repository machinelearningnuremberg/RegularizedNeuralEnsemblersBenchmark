from __future__ import annotations

from abc import abstractmethod
from pathlib import Path
from typing import Any

import torch
import torch.nn as nn
import wandb

from ....samplers.base_sampler import BaseSampler
from ....utils.logger import get_logger
from .utils import Checkpointer


class BaseModel(nn.Module):
    class ModelCheckpointer(Checkpointer):
        def __init__(self, model, checkpoint_path: Path | None = None):
            super().__init__(checkpoint_path)
            self.model = model

        def _load_checkpoint(self, checkpoint: Path = Path("surrogate.pth")):
            """Loads the checkpoint from the checkpoint path."""
            self.model.load_checkpoint(checkpoint)

        def _save_checkpoint(self, checkpoint: Path = Path("surrogate.pth")):
            """Saves the checkpoint to the checkpoint path."""
            self.model.save_checkpoint(checkpoint)

    def __init__(
        self,
        sampler: BaseSampler,
        checkpoint_path: Path | None = None,
        device: torch.device = torch.device("cpu"),
    ):
        super().__init__()

        self.sampler = sampler
        self.checkpoint_path = checkpoint_path
        self.device = device
        self.logger = get_logger(name="SEO-MODEL", logging_level="debug")

        self.model: torch.nn.Module
        self.optimizer: torch.optim.Optimizer
        self.default_config: dict[str, Any]
        self.checkpointer = self.ModelCheckpointer(self, checkpoint_path)

<<<<<<< HEAD
=======
        self.observed_pipeline_ids: list[int] | None = None

>>>>>>> 28752abf
    def fit(
        self,
        num_epochs: int = 100,
        observed_pipeline_ids: list[int] | None = None,
        max_num_pipelines: int = 10,
        batch_size: int = 16,
    ) -> float | None:
        """
        Trains or evaluates the model based on a dataset.
        This function computes the loss for either the training or evaluation mode.

        Args:
            num_epochs (int, optional): Number of training epochs for each dataset. Defaults to 100.
            observed_pipeline_ids (list[int], optional): List of pipeline ids that have been observed. Defaults to None.
            max_num_pipelines (int, optional): Maximum number of pipelines to sample. Defaults to 10.
            batch_size (int, optional): Batch size for training. Defaults to 16.
        Returns:
            float: The average loss across all the batches and datasets.

        Raises:
            Exception: Catches any exception that occurs during batch training and logs it.
        """

        self.observed_pipeline_ids = observed_pipeline_ids

        loss = None

        # Loop for each epoch
        for epoch in range(num_epochs):
            # pylint: disable=unused-variable
            (
                pipeline_hps,
                metric,
                metric_per_pipeline,
                time_per_pipeline,
                ensembles,
            ) = self.sampler.sample(
                observed_pipeline_ids=observed_pipeline_ids,
                max_num_pipelines=max_num_pipelines,
                batch_size=batch_size,
            )

            try:
                loss = self._fit_batch(
                    pipeline_hps=pipeline_hps,
                    metric_per_pipeline=metric_per_pipeline,
                    metric=metric,
                )

                # Logging the loss for the current iteration
                if num_epochs > 1:
                    self.logger.debug(
                        f"Inner loop step {epoch+1}/{num_epochs} - Loss: {float(loss):.5f}"
                    )

            except Exception as e:  # Handle exceptions
                self.logger.debug(
                    f"Epoch {epoch+1}/{num_epochs} - Exception during training: {e}"
                )
                continue

            if wandb.run is not None:
                wandb.log({"meta_meta_train_loss": loss})

        return loss.item() if loss is not None else None

    @abstractmethod
    def _fit_batch(
        self,
        pipeline_hps: torch.Tensor,
        metric_per_pipeline: torch.Tensor,
        metric: torch.Tensor,
    ) -> torch.Tensor:
        """Fits the model to the observed data. Returns the loss and the noise
        of the likelihood.

        Args:
            pipeline_hps (torch.Tensor):
                 Hyperparameters of the pipelines as tensor.
                    Shape should be (B, N, F) where:
                    - B is the batch size
                    - N is the number of pipelines
                    - F is the number of features
            metric (torch.Tensor): Metric of the pipelines, shape (B, N) where B is the
            batch size and N is the number of pipelines.
            optimizer (torch.optim.Optimizer): Optimizer to use for training.
            mode (str, optional): Mode of the model. Defaults to "train". Can be "train"
                or "eval".  If "eval", the loss is calculated as MSE.

        Returns:
            torch.Tensor: Loss.
        """

        raise NotImplementedError

    @abstractmethod
    def validate(
        self,
        pipeline_hps: torch.Tensor,
        metric_per_pipeline: torch.Tensor,
        metric: torch.Tensor,
    ) -> torch.Tensor:
        """Validates the model to the observed data. Returns the loss and the noise
        of the likelihood.

        Args:
            pipeline_hps (torch.Tensor):
                 Hyperparameters of the pipelines as tensor to validate the model.
                    Shape should be (B, N, F) where:
                    - B is the batch size
                    - N is the number of pipelines
                    - F is the number of features
            metric (torch.Tensor): Metric of the pipelines, shape (B, N) where B is the
            batch size and N is the number of pipelines.
        """
        raise NotImplementedError

    @abstractmethod
    def predict(
        self,
        x: torch.Tensor,
        **kwargs,
    ) -> tuple[torch.Tensor, torch.Tensor]:
        """Returns the mean and standard deviation of the predictive distribution

        Args:
            x (torch.Tensor):
                The input tensor to evaluate the model.
                    Shape should be (B, N, F) where:
                    - B is the batch size
                    - N is the number of pipelines
                    - F is the number of features

        Returns:
            tuple[torch.Tensor, torch.Tensor]: Mean and standard deviation of the
                predictive distribution
        """

        raise NotImplementedError<|MERGE_RESOLUTION|>--- conflicted
+++ resolved
@@ -45,11 +45,8 @@
         self.default_config: dict[str, Any]
         self.checkpointer = self.ModelCheckpointer(self, checkpoint_path)
 
-<<<<<<< HEAD
-=======
         self.observed_pipeline_ids: list[int] | None = None
 
->>>>>>> 28752abf
     def fit(
         self,
         num_epochs: int = 100,
