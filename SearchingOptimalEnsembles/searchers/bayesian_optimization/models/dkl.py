from __future__ import annotations

from pathlib import Path

import gpytorch
import torch

from ....samplers.base_sampler import BaseSampler
from ....utils.common import move_to_device
from ..modules.gp import ExactGPLayer
from ..modules.set_transformer import SetTransformer
from .base_model import BaseModel
from .utils import ConfigurableMeta


class DeepKernelGP(BaseModel, metaclass=ConfigurableMeta):
    default_config = {
        "kernel_name": "matern",
        "ard": False,
        "nu": 2.5,
        "lr": 1e-3,
    }

    def __init__(
        self,
        sampler: BaseSampler,
        checkpoint_path: Path | None = None,
        device: torch.device = torch.device("cpu"),
        #############################################
        kernel_name: str = "matern",
        ard: bool = False,
        nu: float = 2.5,
        lr: float = 1e-3,
    ):
        super().__init__(sampler=sampler, checkpoint_path=checkpoint_path, device=device)

        dim_in = self.sampler.metadataset.feature_dim
        if dim_in is None:
            raise ValueError("Feature dimension is None")
        self.encoder = SetTransformer(dim_in=dim_in).to(self.device)

        self.model, self.likelihood, self.mll = self._get_model_likelihood_mll(
            kernel_name=kernel_name, ard=ard, nu=nu
        )
        self.optimizer = torch.optim.Adam(
            [
                {"params": self.model.parameters(), "lr": lr},
                {"params": self.encoder.parameters(), "lr": lr},
            ]
        )

    @move_to_device
    def _get_model_likelihood_mll(
        self, kernel_name, ard: bool, nu: float, train_size: int = 1
    ) -> tuple[
        ExactGPLayer,
        gpytorch.likelihoods.GaussianLikelihood,
        gpytorch.mlls.ExactMarginalLogLikelihood,
    ]:
        train_x = torch.ones(train_size, self.encoder.dim_out).to(self.device)
        train_y = torch.ones(train_size).to(self.device)

        likelihood = gpytorch.likelihoods.GaussianLikelihood()
        model = ExactGPLayer(
            train_x=train_x,
            train_y=train_y,
            likelihood=likelihood,
            dims=self.encoder.dim_out,
            kernel_name=kernel_name,
            ard=ard,
            nu=nu,
        )

        mll = gpytorch.mlls.ExactMarginalLogLikelihood(likelihood, model)

        return model, likelihood, mll

    def load_checkpoint(self, checkpoint: Path = Path("surrogate.pth")):
        ckpt = torch.load(checkpoint, map_location=torch.device(self.device))
        self.model.load_state_dict(ckpt["model"])
        self.likelihood.load_state_dict(ckpt["likelihood"])
        self.encoder.load_state_dict(ckpt["encoder"])
        self.optimizer.load_state_dict(ckpt["optimizer"])

    def save_checkpoint(self, checkpoint: Path = Path("surrogate.pth")):
        torch.save(
            {
                "model": self.model.state_dict(),
                "likelihood": self.likelihood.state_dict(),
                "encoder": self.encoder.state_dict(),
                "optimizer": self.optimizer.state_dict(),
            },
            checkpoint,
        )

    def _fit_batch(
        self,
        pipeline_hps: torch.Tensor,
        metric_per_pipeline: torch.Tensor,
        metric: torch.Tensor,
    ) -> torch.Tensor:
        self.model.train()
        self.encoder.train()
        self.likelihood.train()

        self.optimizer.zero_grad()
        z = self.encoder(pipeline_hps)
        self.model.set_train_data(inputs=z, targets=metric, strict=False)
        predictions = self.model(z)

        loss = -self.mll(predictions, self.model.train_targets)
        loss.backward()
        self.optimizer.step()

        return loss

    def validate(
        self,
        pipeline_hps: torch.Tensor,
        metric_per_pipeline: torch.Tensor,
        metric: torch.Tensor,
    ) -> torch.Tensor:
        self.model.eval()
        self.encoder.eval()
        self.likelihood.eval()

        with torch.no_grad():
            z = self.encoder(pipeline_hps)
            predictions = self.model(z)

            mse = torch.nn.MSELoss()
            loss = mse(predictions.mean, metric)

        return loss

    def predict(
<<<<<<< HEAD
        self, x: torch.Tensor, sampler: BaseSampler, max_num_pipelines: int = 10,
            y_per_pipeline: torch.Tensor = None
=======
        self,
        x: torch.Tensor,
        **kwargs,
>>>>>>> 664f1fcc
    ) -> tuple[torch.Tensor, torch.Tensor]:
        self.model.eval()
        self.encoder.eval()
        self.likelihood.eval()

        with torch.no_grad():
            z_query = self.encoder(x).detach()
            pred = self.likelihood(self.model(z_query))

        return pred.mean, pred.stddev<|MERGE_RESOLUTION|>--- conflicted
+++ resolved
@@ -134,14 +134,9 @@
         return loss
 
     def predict(
-<<<<<<< HEAD
-        self, x: torch.Tensor, sampler: BaseSampler, max_num_pipelines: int = 10,
-            y_per_pipeline: torch.Tensor = None
-=======
         self,
         x: torch.Tensor,
         **kwargs,
->>>>>>> 664f1fcc
     ) -> tuple[torch.Tensor, torch.Tensor]:
         self.model.eval()
         self.encoder.eval()
