--- conflicted
+++ resolved
@@ -13,10 +13,6 @@
 
 class LocalEnsembleOptimization(BaseSearcher):
     """Implements Bayesian Optimization for Ensemble Learning:  https://arxiv.org/abs/1605.06394"""
-<<<<<<< HEAD
-=======
-
->>>>>>> af0456c6
     def __init__(
         self,
         metadataset: BaseMetaDataset,
@@ -74,12 +70,7 @@
             )
         elif self.surrogate_name == "lightgbm":
             self.surrogate = create_surrogate(
-<<<<<<< HEAD
-                "lightgbm", n_estimators=kwargs.get("num_estimators", 100),
-                            verbose=-1
-=======
                 "lightgbm", n_estimators=kwargs.get("num_estimators", 100), verbose=-1
->>>>>>> af0456c6
             )
         else:
             raise NotImplementedError
