--- conflicted
+++ resolved
@@ -47,11 +47,7 @@
     #############################################
     dataset_id: int = 0,
     meta_split_id: int = 0,
-<<<<<<< HEAD
-    metric_name: str = "nll",
-=======
     metric_name: str = "nll"
->>>>>>> f993adf3
 ) -> None:
     """Runs SOE on the metadataset.
 
@@ -66,15 +62,8 @@
 
     logger = get_logger(name="SEO-MAIN", logging_level="debug")
 
-<<<<<<< HEAD
-    metadataset_args = {
-        "meta_split_ids": META_SPLITS[meta_split_id],
-        "metric_name": metric_name,
-    }
-=======
     metadataset_args = {"meta_split_ids": META_SPLITS[meta_split_id],
                         "metric_name": metric_name}
->>>>>>> f993adf3
 
     metadataset = instance_from_map(
         MetaDatasetMapping,
