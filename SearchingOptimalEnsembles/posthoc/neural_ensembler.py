from __future__ import annotations

import numpy as np
import torch
from torch import nn
from torch.optim import Adam

from ..metadatasets.base_metadataset import BaseMetaDataset
from ..samplers.random_sampler import RandomSampler
from .base_ensembler import BaseEnsembler

# command to test:
# python main.py --apply_posthoc_ensemble_at_end --ensembler_name neural --data_version micro --ne_use_context --project_name SOE --num_iterations 100 --metric_name error --dataset_id 2 --run_name neural45_2_4 --meta_split_id 4 --searcher_name None --ne_hidden_dim 128 --ne_context_size 8 --ne_reg_term_div 0.1 --ne_eval_context_size 32 --experiment_group neural45_2 --no_wandb


def div_loss(w, base_observations):
    criterion = nn.KLDivLoss(reduction="none")
    batch_size, num_samples, num_classes, num_pipelines = base_observations.shape
    pred = torch.multiply(w, base_observations).transpose(2, 3).reshape(-1, num_classes)
    loss = criterion(
        pred, base_observations.transpose(2, 3).reshape(-1, num_classes)
    ).mean(-1)
    loss = loss.reshape(batch_size, num_samples, num_pipelines)
    div = torch.multiply(loss, w[:, :, 0, :].squeeze(-1))
    return div.mean()


def l1_norm(w):
    # return torch.norm(w, p=1, dim=-1).mean()
    return (torch.log(w + 10e-8)).mean()


class NeuralEnsembler(BaseEnsembler):
    """Neural (End-to-End) Ensembler."""

    def __init__(
        self,
        metadataset: BaseMetaDataset,
        device: torch.device = torch.device("cuda"),
        ne_hidden_dim: int = 512,
        ne_context_size: int = 32,
        ne_reg_term_div: float = 0.1,
        ne_add_y: bool = True,
        ne_eval_context_size: int = 50,
        ne_num_layers: int = 2,
        ne_use_context: bool = True,
        ne_reg_term_norm: float = 0.01,
        **kwargs,
    ) -> None:
        super().__init__(metadataset=metadataset, device=device)

        self.hidden_dim = ne_hidden_dim
        self.context_size = ne_context_size
        self.reg_term_div = ne_reg_term_div
        self.device = device
        self.add_y = ne_add_y
        self.eval_context_size = ne_eval_context_size
        self.num_layers = ne_num_layers
        self.use_context = ne_use_context
        self.reg_term_norm = ne_reg_term_norm

    def set_state(
        self,
        metadataset: BaseMetaDataset,
        device: torch.device = torch.device("cuda"),
    ) -> None:
        self.metadataset = metadataset
        self.device = device

    def batched_prediction(
        self, X, base_functions, y=None, X_context=None, y_context=None, mask_context=None
    ):
        _, num_samples, num_classes, num_pipelines = X.shape
        idx = np.arange(num_samples)
        # np.random.shuffle(idx)
        outputs = []
        weights = []

        for i in range(0, num_samples, self.eval_context_size):
            range_idx = idx[range(i, min(i + self.eval_context_size, num_samples))]

            if mask_context is not None:
                temp_mask = mask_context[
                    : (self.context_size + len(range_idx)),
                    : (self.context_size + len(range_idx)),
                ]
            else:
                temp_mask = None
            temp_y = y[:, range_idx] if y is not None else None
            output, w = self.net(
                x=X[:, range_idx],
                base_functions=base_functions[:, range_idx],
                y=temp_y,
                X_context=X_context,
                y_context=y_context,
                mask_context=temp_mask,
            )
            w = w.transpose(2, 3).transpose(
                1, 2
            )  # Expected shape [BATCH SIZE X NUM_PIPELINES X NUM_SAMPLES X NUM_CLASSES]
            outputs.append(output)
            weights.append(w)

        return torch.cat(outputs, axis=-2).to(self.device), torch.cat(
            weights, axis=-2
        ).to(self.device)

    def get_weights(self, X_obs, X_context=None, y_context=None):
        base_functions = (
            self.metadataset.get_predictions([X_obs])[0]
            .transpose(0, 1)
            .transpose(2, 1)
            .unsqueeze(0)
            .to(self.device)
        )

        if X_context is None or y_context is None:
            mask_context = None
        else:
            mask_context = self.get_mask_context()
        _, weights = self.batched_prediction(
            X=base_functions,
            base_functions=base_functions,
            X_context=X_context,
            y_context=y_context,
            mask_context=mask_context,
        )
        return weights

    def get_mask_context(self):
        mask = None
        if self.use_context:
            actual_eval_context_size = min(
                self.eval_context_size, self.metadataset.get_num_samples()
            )
            mask_upper_left_tile = torch.ones(self.context_size, self.context_size)
            mask_upper_right_tile = torch.zeros(
                self.context_size, actual_eval_context_size
            )
            mask_lower_left_tile = torch.ones(actual_eval_context_size, self.context_size)
            mask_lower_right_tile = torch.eye(actual_eval_context_size)
            # mask_lower_right_tile = torch.ones(actual_eval_context_size, actual_eval_context_size)
            mask_upper = torch.cat([mask_upper_left_tile, mask_upper_right_tile], dim=1)
            mask_lower = torch.cat([mask_lower_left_tile, mask_lower_right_tile], dim=1)
            mask = torch.cat([mask_upper, mask_lower], dim=0).to(self.device)
            mask = mask.bool()
        return mask

    def get_context(self, X_obs, metadataset):
        # X_context are the base functions for val dataset for a subset fo samples
        # y_context are the
        X_context = None
        y_context = None
        if self.use_context:
            base_functions = (
                metadataset.get_predictions([X_obs])[0]
                .transpose(0, 1)
                .transpose(2, 1)
                .unsqueeze(0)
            )
            _, num_samples, num_classes, num_pipelines = base_functions.shape
            samples_idx_for_context = np.random.randint(0, num_samples, self.context_size)
            X_context = base_functions[:, samples_idx_for_context].to(self.device)
            y_context = (
                metadataset.get_targets()[samples_idx_for_context]
                .unsqueeze(0)
                .to(self.device)
            )

        return X_context, y_context

    def sample(self, X_obs, **kwargs) -> tuple[list, float]:
        """Fit neural ensembler, output ensemble WITH weights"""
        best_ensemble = None
        weights = None
        # this has to change when using more batches
        base_functions = (
            self.metadataset.get_predictions([X_obs])[0]
            .transpose(0, 1)
            .transpose(2, 1)
            .unsqueeze(0)
            .to(self.device)
        )
        ##this has to change when using more batches
        y = self.metadataset.get_targets().unsqueeze(0).to(self.device)
        self.net = self.fit_net(
            X_train=base_functions, y_train=y, base_functions_train=base_functions
        )
        _, weights = self.batched_prediction(
            X=base_functions, base_functions=base_functions, y=y
        )
<<<<<<< HEAD
        best_ensemble = X_obs  # .tolist()
=======
        best_ensemble = X_obs  
>>>>>>> fbaf2e45
        _, best_metric, _, _ = self.metadataset.evaluate_ensembles_with_weights(
            [best_ensemble], weights
        )

        return best_ensemble, best_metric

    def send_to_device(self, *args):
        output = []
        for arg in args:
            output.append(arg.to(self.device))
        return output

    def get_batch(self, X_train, base_functions_train, y_train, net_type):
        _, num_samples, num_classes, num_base_functions = X_train.shape

        if net_type == "bas":
            idx = np.random.randint(0, num_base_functions, self.context_size)

            return (X_train[..., idx], base_functions_train[..., idx], y_train)

        elif net_type == "sas":
            idx = np.random.randint(0, num_samples, self.context_size)

            return (X_train[:, idx], base_functions_train[:, idx], y_train[:, idx])

    def fit_net(
        self,
        X_train,
        y_train,
        base_functions_train,
        learning_rate=0.0001,
        epochs=1000,
        net_type="sas",
    ):
        if net_type == "bas":
            NetClass = ENetBAS
            input_dim = base_functions_train.shape[-2]  # NUMBER OF CLASSES
            output_dim = 1
        elif net_type == "sas":
            NetClass = ENetSAS
            input_dim = X_train.shape[-1]
            output_dim = base_functions_train.shape[-1]  # [NUMBER OF BASE FUNCTIONS]

        else:
            raise NotImplementedError()

        net = NetClass(
            input_dim=input_dim,
            hidden_dim=self.hidden_dim,
            output_dim=output_dim,
            add_y=self.add_y,
            num_layers=self.num_layers,
        )

        criterion = nn.CrossEntropyLoss()
        y_train = torch.tensor(y_train, dtype=torch.long)
        _, num_samples, num_classes, num_base_functions = X_train.shape
        idx = np.arange(num_samples)
        optimizer = Adam(net.parameters(), lr=learning_rate)
        net.train()

        X_train, y_train, base_functions_train, net = self.send_to_device(
            X_train, y_train, base_functions_train, net
        )

        for epoch in range(epochs):
            optimizer.zero_grad()
            np.random.shuffle(idx)
            context_idx = idx[: self.context_size]
            batch = self.get_batch(X_train, base_functions_train, y_train, net_type)
            X_batch, base_functions_batch, y_batch = batch
            output, w = net(*batch)
            logits = self.metadataset.get_logits_from_probabilities(output)
            loss = criterion(logits.reshape(-1, num_classes), y_batch.reshape(-1))
            div = div_loss(w, base_functions_batch)
            loss -= self.reg_term_div * div
            loss += self.reg_term_norm * l1_norm(w)
            loss.backward()
            torch.nn.utils.clip_grad_norm_(net.parameters(), 1)
            optimizer.step()
            print("Epoch", epoch, "Loss", loss.item(), "Div Loss", div.item())

        net.eval()
        return net


class ENetBAS(nn.Module):  # Base model as sequence
    def __init__(
        self,
        input_dim=1,
        hidden_dim=128,
        output_dim=1,
        num_layers=3,
        num_heads=1,
        add_y=True,
        mask_prob=0.5,
    ):
        super().__init__()

        self.num_layers = num_layers
        self.hidden_dim = hidden_dim
        self.num_heads = num_heads
        self.add_y = add_y
        self.mask_prob = mask_prob

        self.embedding = nn.Linear(input_dim, hidden_dim)
        # input = [BATCH SIZE X NUMBER OF SAMPLES X NUMBER OF BASE FUNCTIONS X NUMBER OF CLASSES]
        encoder_layer = nn.TransformerEncoderLayer(
            d_model=hidden_dim, nhead=num_heads, dim_feedforward=hidden_dim
        )

        self.encoder = nn.TransformerEncoder(encoder_layer, num_layers=num_layers)
        self.output_layer = nn.Linear(hidden_dim, output_dim)

    def forward(
        self, x, base_functions, y=None, X_context=None, y_context=None, mask_context=None
    ):
        # x = [BATCH SIZE X NUMBER OF SAMPLES  X NUMBER OF CLASSES X NUMBER OF BASE FUNCTIONS]
        batch_size, num_samples, num_classes, num_base_functions = x.shape

        x = x.reshape(-1, num_base_functions, num_classes)
        x = self.embedding(x)
        x = self.encoder(x)
        x = self.output_layer(x)  # ((BATCH_SIZE X NUM_SAMPLES) X NUM_BASE_FUNCTIONS)
        x = x.reshape((batch_size, num_samples, num_base_functions))
        x = torch.repeat_interleave(x.unsqueeze(2), num_classes, dim=2)

        w = x.reshape(batch_size, num_samples, -1)
        w_norm = torch.nn.functional.softmax(w, dim=-1)
        w_norm = w_norm.reshape(batch_size, num_samples, num_classes, num_base_functions)

        x = torch.multiply(base_functions, w_norm).sum(axis=-1)
        # x.shape: [BATCH_SIZE X NUM_SAMPLES, NUM_CLASSES]
        # w_norm.shape : [BATCH_SIZE X NUM_SAMPLES  X NUM_CLASSES X NUMBER OF BASE FUNCTIONS]
        return x, w_norm


class ENetSAS(nn.Module):  # Sample as Sequence
    def __init__(
        self,
        input_dim=1,
        hidden_dim=128,
        output_dim=1,
        num_layers=2,
        simple_coefficients=False,
        dropout_rate=0,
        num_heads=1,
        w_norm_type="softmax",
        add_y=True,
        mask_prob=0.5,
    ):
        super().__init__()

        # input = [BATCH SIZE X NUMBER OF SAMPLES X NUMBER OF BASE FUNCTIONS X NUMBER OF CLASSES]
        self.num_layers = num_layers
        self.hidden_dim = hidden_dim
        self.num_heads = num_heads
        self.add_y = add_y
        self.mask_prob = mask_prob

        self.embedding = nn.Linear(input_dim, hidden_dim)
        # encoder_layer = nn.TransformerEncoderLayer(
        #    d_model=hidden_dim, nhead=num_heads, dim_feedforward=hidden_dim
        #
        # )
        first_encoder_modules = [
            nn.TransformerEncoderLayer(
                d_model=hidden_dim,
                nhead=num_heads,
                dim_feedforward=hidden_dim,
                batch_first=True,
            )
            for _ in range(num_layers)
        ]
        # self.first_encoder = nn.Sequential(*first_encoder_modules)
        self.first_encoder = nn.ModuleList(first_encoder_modules)
        # self.first_encoder = nn.TransformerEncoder(encoder_layer, num_layers=num_encoders)
        if add_y:
            self.second_encoder = nn.TransformerEncoderLayer(
                d_model=hidden_dim + input_dim,
                nhead=num_heads,
                dim_feedforward=hidden_dim,
                batch_first=True,
            )
            self.out_layer = nn.Linear(hidden_dim + input_dim, output_dim)
        else:
            self.second_encoder = nn.TransformerEncoderLayer(
                d_model=hidden_dim,
                nhead=num_heads,
                dim_feedforward=hidden_dim,
                batch_first=True,
            )

            self.out_layer = nn.Linear(hidden_dim, output_dim)

        self.simple_coefficients = simple_coefficients
        self.w_norm_type = w_norm_type
        self.dropout_rate = dropout_rate
        custom_weights_fc1 = torch.randn(
            output_dim
        )  # Custom weights for the first fully connected layer
        self.weight = nn.Parameter(custom_weights_fc1)
        self.dropout = nn.Dropout(p=self.dropout_rate)

    def get_max_prob_per_base_function(self, x, y):
        batch_size, num_samples, num_classes, num_base_functions = x.shape

        if y is not None and self.add_y:
            with torch.no_grad():
                y_rep = torch.repeat_interleave(y.unsqueeze(-1), x.shape[2], dim=2)
                y_rep = torch.repeat_interleave(y_rep.unsqueeze(-1), x.shape[3], dim=3)
                y_rep = y_rep.long()
                max_prob_per_base_function = torch.gather(x.clone().detach(), 2, y_rep)[
                    :, :, 0, :
                ].to(x.device)

                if self.training:
                    mask = torch.randn(batch_size, num_samples, num_base_functions).to(
                        x.device
                    )
                    mask = (torch.rand(mask.shape) > self.mask_prob).to(x.device)
                    max_prob_per_base_function = torch.where(
                        mask,
                        max_prob_per_base_function,
                        torch.tensor(-1.0).to(x.device),
                    ).to(x.device)
        else:
            if self.add_y:
                max_prob_per_base_function = -1 * torch.ones(
                    batch_size, num_samples, num_base_functions
                ).to(x.device)
            else:
                max_prob_per_base_function = None
        return max_prob_per_base_function

    def forward(
        self, x, base_functions, y=None, X_context=None, y_context=None, mask_context=None
    ):
        if self.simple_coefficients:
            if len(base_functions.shape) == 3:
                x = torch.repeat_interleave(
                    self.weight.reshape(1, 1, -1), base_functions.shape[0], dim=0
                )
                x = torch.repeat_interleave(x, base_functions.shape[1], dim=1)
            else:
                # x = torch.repeat_interleave(self.weight.reshape(-1,1), x.shape[0], dim=1).T
                x = torch.repeat_interleave(
                    self.weight.reshape(1, -1), base_functions.shape[0], dim=0
                )

        else:
            max_prob_per_base_function = self.get_max_prob_per_base_function(x, y)
            num_query_samples = x.shape[1]

            if X_context is not None:
                max_prob_per_base_function_context = self.get_max_prob_per_base_function(
                    X_context, y_context
                )

                if max_prob_per_base_function is not None:
                    max_prob_per_base_function = torch.cat(
                        [max_prob_per_base_function_context, max_prob_per_base_function],
                        dim=1,
                    )
                x = torch.cat([X_context, x], dim=1)
            batch_size, num_samples, num_classes, num_base_functions = x.shape

            # X = [BATCH SIZE X NUMBER OF SAMPLES  X NUMBER OF CLASSES X NUMBER OF BASE FUNCTIONS]
            # x = torch.nn.functional.softmax(x, dim=-2)

            x = x.transpose(1, 2).reshape(-1, num_samples, num_base_functions)
            # [(BATCH SIZE X NUMBER OF CLASSES) X NUMBER OF SAMPLES X NUMBER OF BASE FUNCTIONS]
            x = self.embedding(x)
            for encoder in self.first_encoder:
                x = encoder(x, src_mask=mask_context)
            # x = x.reshape(batch_size, num_classes, num_samples, self.hidden_dim)
            # x = x.mean(axis=1)

            if max_prob_per_base_function is not None:
                x = torch.cat([x, max_prob_per_base_function], axis=-1)
            x = self.second_encoder(x, src_mask=mask_context)
            x = self.out_layer(x)
            x = x.transpose(0, 1).unsqueeze(0)  # use batch size here
            # x = x.mean(-2, keepdim=True)

            # if len(base_functions.shape) == 3:
            #    x = torch.repeat_interleave(
            #        x.unsqueeze(1), base_functions.shape[1], dim=1
            #    )
            # if len(base_functions.shape) == 4:
            #    x = torch.repeat_interleave(
            #        x.unsqueeze(2), base_functions.shape[2], dim=2
            #    )

        if self.w_norm_type == "linear":
            w = nn.ReLU()(x)
            w_norm = torch.divide(w + 1e-8, torch.sum(w, axis=-1).reshape(-1, 1) + 1e-8)
        elif self.w_norm_type == "softmax":
            w = x
            w = w.reshape(batch_size, num_samples, -1)
            w_norm = torch.nn.functional.softmax(w, dim=-1)
            w_norm = w_norm.reshape(
                batch_size, num_samples, num_classes, num_base_functions
            )

        else:
            raise ValueError("w_norm_type must be either linear or softmax")

        w_norm = w_norm[:, -num_query_samples:]

        x = torch.multiply(base_functions, w_norm).sum(axis=-1)
        # x.shape: [BATCH_SIZE, NUM_SAMPLES, NUM_CLASSES]
        # w_norm.shape : [BATCH SIZE X NUMBER OF SAMPLES  X NUMBER OF CLASSES X NUMBER OF BASE FUNCTIONS]
        return x, w_norm<|MERGE_RESOLUTION|>--- conflicted
+++ resolved
@@ -189,11 +189,7 @@
         _, weights = self.batched_prediction(
             X=base_functions, base_functions=base_functions, y=y
         )
-<<<<<<< HEAD
-        best_ensemble = X_obs  # .tolist()
-=======
         best_ensemble = X_obs  
->>>>>>> fbaf2e45
         _, best_metric, _, _ = self.metadataset.evaluate_ensembles_with_weights(
             [best_ensemble], weights
         )
