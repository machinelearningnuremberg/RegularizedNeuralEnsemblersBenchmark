from __future__ import annotations

<<<<<<< HEAD
import torch
import numpy as np
=======
import numpy as np
import torch

>>>>>>> ac108dc0
from ..metadatasets.base_metadataset import BaseMetaDataset
from .base_ensembler import BaseEnsembler


class GreedyEnsembler(BaseEnsembler):
    """Greedy ensembler class."""

    def __init__(
        self,
        metadataset: BaseMetaDataset,
        device: torch.device = torch.device("cpu"),
    ) -> None:
        super().__init__(metadataset=metadataset, device=device)

    def sample(
        self,
        X_obs,
        # max_num_pipelines: int = 5,
        # num_batches: int = 5,
        # num_suggestions_per_batch: int = 1000,
        **kwargs,
    ) -> tuple[list, float]:
        """Sample from the ensembler."""

<<<<<<< HEAD

        max_num_pipelines = kwargs.get("max_num_pipelines", 5)
        ensemble : list[int] = []
        best_metric = np.inf
        X_obs = X_obs.reshape(-1,1).tolist()

        for i in range(max_num_pipelines):
            print(f"GreedyEnsembler: {i}")
            temp_ensembles = np.concatenate((np.array(X_obs),
                                             np.array([ensemble]*len(X_obs))), axis = 1).astype(int).tolist()
=======
        max_num_pipelines = kwargs.get("max_num_pipelines", 5)
        ensemble: list[int] = []
        best_metric = np.inf
        X_obs = X_obs.reshape(-1, 1).tolist()

        for i in range(max_num_pipelines):
            print(f"GreedyEnsembler: {i}")
            temp_ensembles = (
                np.concatenate(
                    (np.array(X_obs), np.array([ensemble] * len(X_obs))), axis=1
                )
                .astype(int)
                .tolist()
            )
>>>>>>> ac108dc0
            (
                pipeline_hps,
                metric,
                metric_per_pipeline,
                time_per_pipeline,
            ) = self.metadataset.evaluate_ensembles(ensembles=temp_ensembles)

            best_id = metric.argmin()
            best_metric = metric.min()
            ensemble.append(X_obs[best_id][0])
            X_obs.pop(best_id)

<<<<<<< HEAD
        return ensemble, best_metric


=======
        return ensemble, best_metric
>>>>>>> ac108dc0
<|MERGE_RESOLUTION|>--- conflicted
+++ resolved
@@ -1,13 +1,8 @@
 from __future__ import annotations
 
-<<<<<<< HEAD
-import torch
-import numpy as np
-=======
 import numpy as np
 import torch
 
->>>>>>> ac108dc0
 from ..metadatasets.base_metadataset import BaseMetaDataset
 from .base_ensembler import BaseEnsembler
 
@@ -32,18 +27,6 @@
     ) -> tuple[list, float]:
         """Sample from the ensembler."""
 
-<<<<<<< HEAD
-
-        max_num_pipelines = kwargs.get("max_num_pipelines", 5)
-        ensemble : list[int] = []
-        best_metric = np.inf
-        X_obs = X_obs.reshape(-1,1).tolist()
-
-        for i in range(max_num_pipelines):
-            print(f"GreedyEnsembler: {i}")
-            temp_ensembles = np.concatenate((np.array(X_obs),
-                                             np.array([ensemble]*len(X_obs))), axis = 1).astype(int).tolist()
-=======
         max_num_pipelines = kwargs.get("max_num_pipelines", 5)
         ensemble: list[int] = []
         best_metric = np.inf
@@ -58,7 +41,6 @@
                 .astype(int)
                 .tolist()
             )
->>>>>>> ac108dc0
             (
                 pipeline_hps,
                 metric,
@@ -71,10 +53,4 @@
             ensemble.append(X_obs[best_id][0])
             X_obs.pop(best_id)
 
-<<<<<<< HEAD
-        return ensemble, best_metric
-
-
-=======
-        return ensemble, best_metric
->>>>>>> ac108dc0
+        return ensemble, best_metric