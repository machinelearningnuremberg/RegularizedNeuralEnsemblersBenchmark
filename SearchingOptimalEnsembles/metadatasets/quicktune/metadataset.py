from __future__ import annotations

import json
import os

import numpy as np
import pandas as pd
import torch

from ..base_metadataset import BaseMetaDataset


class QuicktuneMetaDataset(BaseMetaDataset):
    def __init__(
        self,
        data_dir: str,
        meta_split_ids=((0, 1, 2), (3,), (4,)),
        seed: int = 42,
        split: str = "val",
        metric_name: str = "acc",
        ensemble_type: str = "soft",
        data_version: str = "micro",
    ):
        super().__init__(
            data_dir=data_dir,
            meta_split_ids=meta_split_ids,
            seed=seed,
            split=split,
            metric_name=metric_name,
        )
        self.ensemble_type = ensemble_type
        self.data_version = data_version

        self.dataset_name: str = ""
<<<<<<< HEAD
        self.hps = pd.read_csv(os.path.join(self.data_dir, data_version, "preprocessed_args.csv"))
=======
        self.hps = pd.read_csv(
            os.path.join(self.data_dir, data_version, "preprocessed_args.csv")
        )
>>>>>>> fd894101
        self._aggregate_info()
        self._initialize()

        self.best_performance_idx = None
        self.best_performance = None
        self.worst_performance_idx = None
        self.worst_performance = None
<<<<<<< HEAD
        self.pipeline_hps = None
        self.targets = None
        self.time = None
        self.predictions = None

=======
        self.pipeline_hps: torch.Tensor = None
        self.targets: torch.Tensor = None
        self.time: torch.Tensor = None
        self.predictions: torch.Tensor = None
        self.is_test_id: np.array | torch.Tensor = None
>>>>>>> fd894101

    def _aggregate_info(self):
        self.aggregated_info = {}
        self.dataset_names = os.listdir(os.path.join(self.data_dir, "per_dataset"))
<<<<<<< HEAD
        self.dataset_names = [dataset for dataset in self.dataset_names if self.data_version in dataset]
=======
        self.dataset_names = [
            dataset for dataset in self.dataset_names if self.data_version in dataset
        ]
>>>>>>> fd894101

        for dataset in self.dataset_names:
            # read json
            with open(
                os.path.join(self.data_dir, "per_dataset", dataset, "time_info.json")
            ) as f:
                time_info = pd.DataFrame(json.load(f))

<<<<<<< HEAD
            self.aggregated_info[dataset] = { "predictions": np.load(os.path.join(self.data_dir, "per_dataset", dataset, "predictions.npy")),
                                            "targets": np.load(os.path.join(self.data_dir,"per_dataset", dataset, "targets.npy")),
                                            "split_indicator": np.load(os.path.join(self.data_dir, "per_dataset", dataset, "split_indicator.npy")),
                                            "time_info": time_info}

    def get_statistics_dataset(self):

        #hp_candidates, time_info, predictions, targets = self.get_dataset_info(dataset_name)
        n_candidates = len(self.pipeline_hps)
        pipeline_ids = np.arange(n_candidates).reshape(-1,1).tolist()
=======
            self.aggregated_info[dataset] = {
                "predictions": np.load(
                    os.path.join(self.data_dir, "per_dataset", dataset, "predictions.npy")
                ),
                "targets": np.load(
                    os.path.join(self.data_dir, "per_dataset", dataset, "targets.npy")
                ),
                "split_indicator": np.load(
                    os.path.join(
                        self.data_dir, "per_dataset", dataset, "split_indicator.npy"
                    )
                ),
                "time_info": time_info,
            }

    def get_statistics_dataset(self):
        # hp_candidates, time_info, predictions, targets = self.get_dataset_info(dataset_name)
        n_candidates = len(self.pipeline_hps)
        pipeline_ids = np.arange(n_candidates).reshape(-1, 1).tolist()
>>>>>>> fd894101
        _, metric_per_pipeline, _, _ = self.evaluate_ensembles(pipeline_ids)
        self.best_performance = torch.max(metric_per_pipeline)
        self.best_performance_idx = torch.argmax(metric_per_pipeline)
        self.worst_performance = torch.min(metric_per_pipeline)
        self.worst_performance_idx = torch.argmin(metric_per_pipeline)

        return (
            self.best_performance,
            self.best_performance_idx,
            self.worst_performance,
            self.worst_performance_idx,
        )

<<<<<<< HEAD
    def get_dataset_info(self, dataset_name: str = "",):

        self.targets = torch.LongTensor(self.aggregated_info[dataset_name]["targets"])
        self.predictions = torch.FloatTensor(self.aggregated_info[dataset_name]["predictions"])
        self.is_test_id = np.array(self.aggregated_info[dataset_name]["split_indicator"])
        #self.time_info = self.aggregated_info[dataset_name]["time_info"]
        self.time = torch.FloatTensor(self.aggregated_info[dataset_name]["time_info"]["train_time"])
=======
    def get_dataset_info(
        self,
        dataset_name: str = "",
    ):
        self.targets = torch.LongTensor(self.aggregated_info[dataset_name]["targets"])
        self.predictions = torch.FloatTensor(
            self.aggregated_info[dataset_name]["predictions"]
        )
        self.is_test_id = np.array(self.aggregated_info[dataset_name]["split_indicator"])
        # self.time_info = self.aggregated_info[dataset_name]["time_info"]
        self.time = torch.FloatTensor(
            self.aggregated_info[dataset_name]["time_info"]["train_time"]
        )
>>>>>>> fd894101
        new_dataset_name = dataset_name.replace("_v1", "")
        self.pipeline_hps = self.hps[
            self.hps[f"cat__dataset_mtlbm_{new_dataset_name}"] == 1
        ]
        self.pipeline_hps = self.pipeline_hps[
            [x for x in self.hps.columns if not x.startswith("cat__dataset_mtlbm")]
        ]

        self.pipeline_hps = torch.FloatTensor(self.pipeline_hps.values)
<<<<<<< HEAD
        #self.predictions = torch.FloatTensor(self.predictions)
        #self.targets = torch.unsqueeze(self.targets, 1)
        self.is_test_id = torch.FloatTensor(self.is_test_id)
        #self.cached_dataset_name = dataset_name
=======
        # self.predictions = torch.FloatTensor(self.predictions)
        # self.targets = torch.unsqueeze(self.targets, 1)
        self.is_test_id = torch.FloatTensor(self.is_test_id)
        # self.cached_dataset_name = dataset_name
>>>>>>> fd894101

        if self.split == "val":
            self.predictions = self.predictions[:, self.is_test_id == 0, :]
            self.targets = self.targets[self.is_test_id == 0]


        elif self.split == "test":
            self.predictions = self.predictions[:, self.is_test_id == 1, :]
            self.targets = self.targets[self.is_test_id == 1]
        else:
            raise ValueError("split must be either val or test")

        self.predictions[torch.isnan(self.predictions)] = 0
<<<<<<< HEAD

        return self.pipeline_hps, self.time, self.predictions, self.targets
=======
>>>>>>> fd894101

        return self.pipeline_hps, self.time, self.predictions, self.targets

    def set_dataset(self, dataset_name: str):
        if dataset_name != self.dataset_name:
            self.dataset_name = dataset_name
            self.get_dataset_info(dataset_name)
<<<<<<< HEAD
            #self.get_statistics_dataset()

=======
            # self.get_statistics_dataset()
>>>>>>> fd894101

    def get_dataset_names(self) -> list[str]:
        return self.dataset_names

    def get_hp_candidates(self, dataset_name: str) -> torch.Tensor:
        hp_candidates, _, _, _ = self.get_dataset_info(dataset_name)
        return hp_candidates

    def evaluate_ensembles(
<<<<<<< HEAD
        self,
        ensembles: list[list[int]]) -> tuple[torch.Tensor, torch.Tensor, torch.Tensor, torch.Tensor]:

        batch_size = len(ensembles)
        ensembles = torch.LongTensor(ensembles)
        #pipeline_hps, time, predictions, targets = self.get_dataset_info(self.dataset_name)

        time_per_pipeline = self.time[ensembles]
        predictions = self.predictions[ensembles]
        targets= torch.tile(self.targets.unsqueeze(0), (batch_size, 1))
        cross_entropy = torch.nn.CrossEntropyLoss(reduction="none")

        if batch_size ==1:
            predictions = self.predictions.unsqueeze(0)
            if len(ensembles)==1:
=======
        self, ensembles: list[list[int]]
    ) -> tuple[torch.Tensor, torch.Tensor, torch.Tensor, torch.Tensor]:
        batch_size = len(ensembles)
        ensembles = torch.LongTensor(ensembles)
        # pipeline_hps, time, predictions, targets = self.get_dataset_info(self.dataset_name)

        time_per_pipeline = self.time[ensembles]
        predictions = self.predictions[ensembles]
        targets = torch.tile(self.targets.unsqueeze(0), (batch_size, 1))
        cross_entropy = torch.nn.CrossEntropyLoss(reduction="none")

        if batch_size == 1:
            predictions = self.predictions.unsqueeze(0)
            if len(ensembles) == 1:
>>>>>>> fd894101
                predictions = self.predictions.unsqueeze(1)

        n_classes = predictions.shape[-1]
        ensemble_size = predictions.shape[1]
        temp_targets = torch.tile(targets.unsqueeze(1), (1, ensemble_size, 1))

        if self.metric_name == "error":
<<<<<<< HEAD
            metric_per_sample = torch.eq(predictions.reshape(-1, n_classes).argmax(-1), temp_targets.reshape(-1)).float()
            metric_per_pipeline = metric_per_sample.reshape(batch_size, ensemble_size, -1).mean(axis=2)
            metric_ensemble_per_sample = torch.eq(predictions.mean(1).reshape(-1, n_classes).argmax(-1), targets.reshape(-1)).float()
            metric = metric_ensemble_per_sample.reshape(batch_size, -1).mean(axis=-1)

        elif self.metric_name == "nll":
            metric_per_sample = cross_entropy(predictions.reshape(-1, n_classes), temp_targets.reshape(-1))
            metric_per_pipeline = metric_per_sample.reshape(batch_size, ensemble_size, -1).mean(axis=-1)
            metric_ensemble_per_sample = cross_entropy(predictions.mean(1).reshape(-1, n_classes), targets.reshape(-1))
=======
            metric_per_sample = torch.eq(
                predictions.reshape(-1, n_classes).argmax(-1), temp_targets.reshape(-1)
            ).float()
            metric_per_pipeline = metric_per_sample.reshape(
                batch_size, ensemble_size, -1
            ).mean(axis=2)
            metric_ensemble_per_sample = torch.eq(
                predictions.mean(1).reshape(-1, n_classes).argmax(-1), targets.reshape(-1)
            ).float()
            metric = metric_ensemble_per_sample.reshape(batch_size, -1).mean(axis=-1)

        elif self.metric_name == "nll":
            metric_per_sample = cross_entropy(
                predictions.reshape(-1, n_classes), temp_targets.reshape(-1)
            )
            metric_per_pipeline = metric_per_sample.reshape(
                batch_size, ensemble_size, -1
            ).mean(axis=-1)
            metric_ensemble_per_sample = cross_entropy(
                predictions.mean(1).reshape(-1, n_classes), targets.reshape(-1)
            )
>>>>>>> fd894101
            metric = metric_ensemble_per_sample.reshape(batch_size, -1).mean(axis=-1)

        else:
            raise ValueError("metric_name must be either acc or nll")

        return self.pipeline_hps, metric, metric_per_pipeline, time_per_pipeline<|MERGE_RESOLUTION|>--- conflicted
+++ resolved
@@ -32,13 +32,9 @@
         self.data_version = data_version
 
         self.dataset_name: str = ""
-<<<<<<< HEAD
-        self.hps = pd.read_csv(os.path.join(self.data_dir, data_version, "preprocessed_args.csv"))
-=======
         self.hps = pd.read_csv(
             os.path.join(self.data_dir, data_version, "preprocessed_args.csv")
         )
->>>>>>> fd894101
         self._aggregate_info()
         self._initialize()
 
@@ -46,30 +42,18 @@
         self.best_performance = None
         self.worst_performance_idx = None
         self.worst_performance = None
-<<<<<<< HEAD
-        self.pipeline_hps = None
-        self.targets = None
-        self.time = None
-        self.predictions = None
-
-=======
         self.pipeline_hps: torch.Tensor = None
         self.targets: torch.Tensor = None
         self.time: torch.Tensor = None
         self.predictions: torch.Tensor = None
         self.is_test_id: np.array | torch.Tensor = None
->>>>>>> fd894101
 
     def _aggregate_info(self):
         self.aggregated_info = {}
         self.dataset_names = os.listdir(os.path.join(self.data_dir, "per_dataset"))
-<<<<<<< HEAD
-        self.dataset_names = [dataset for dataset in self.dataset_names if self.data_version in dataset]
-=======
         self.dataset_names = [
             dataset for dataset in self.dataset_names if self.data_version in dataset
         ]
->>>>>>> fd894101
 
         for dataset in self.dataset_names:
             # read json
@@ -78,18 +62,6 @@
             ) as f:
                 time_info = pd.DataFrame(json.load(f))
 
-<<<<<<< HEAD
-            self.aggregated_info[dataset] = { "predictions": np.load(os.path.join(self.data_dir, "per_dataset", dataset, "predictions.npy")),
-                                            "targets": np.load(os.path.join(self.data_dir,"per_dataset", dataset, "targets.npy")),
-                                            "split_indicator": np.load(os.path.join(self.data_dir, "per_dataset", dataset, "split_indicator.npy")),
-                                            "time_info": time_info}
-
-    def get_statistics_dataset(self):
-
-        #hp_candidates, time_info, predictions, targets = self.get_dataset_info(dataset_name)
-        n_candidates = len(self.pipeline_hps)
-        pipeline_ids = np.arange(n_candidates).reshape(-1,1).tolist()
-=======
             self.aggregated_info[dataset] = {
                 "predictions": np.load(
                     os.path.join(self.data_dir, "per_dataset", dataset, "predictions.npy")
@@ -109,7 +81,6 @@
         # hp_candidates, time_info, predictions, targets = self.get_dataset_info(dataset_name)
         n_candidates = len(self.pipeline_hps)
         pipeline_ids = np.arange(n_candidates).reshape(-1, 1).tolist()
->>>>>>> fd894101
         _, metric_per_pipeline, _, _ = self.evaluate_ensembles(pipeline_ids)
         self.best_performance = torch.max(metric_per_pipeline)
         self.best_performance_idx = torch.argmax(metric_per_pipeline)
@@ -123,15 +94,6 @@
             self.worst_performance_idx,
         )
 
-<<<<<<< HEAD
-    def get_dataset_info(self, dataset_name: str = "",):
-
-        self.targets = torch.LongTensor(self.aggregated_info[dataset_name]["targets"])
-        self.predictions = torch.FloatTensor(self.aggregated_info[dataset_name]["predictions"])
-        self.is_test_id = np.array(self.aggregated_info[dataset_name]["split_indicator"])
-        #self.time_info = self.aggregated_info[dataset_name]["time_info"]
-        self.time = torch.FloatTensor(self.aggregated_info[dataset_name]["time_info"]["train_time"])
-=======
     def get_dataset_info(
         self,
         dataset_name: str = "",
@@ -145,7 +107,6 @@
         self.time = torch.FloatTensor(
             self.aggregated_info[dataset_name]["time_info"]["train_time"]
         )
->>>>>>> fd894101
         new_dataset_name = dataset_name.replace("_v1", "")
         self.pipeline_hps = self.hps[
             self.hps[f"cat__dataset_mtlbm_{new_dataset_name}"] == 1
@@ -155,17 +116,10 @@
         ]
 
         self.pipeline_hps = torch.FloatTensor(self.pipeline_hps.values)
-<<<<<<< HEAD
-        #self.predictions = torch.FloatTensor(self.predictions)
-        #self.targets = torch.unsqueeze(self.targets, 1)
-        self.is_test_id = torch.FloatTensor(self.is_test_id)
-        #self.cached_dataset_name = dataset_name
-=======
         # self.predictions = torch.FloatTensor(self.predictions)
         # self.targets = torch.unsqueeze(self.targets, 1)
         self.is_test_id = torch.FloatTensor(self.is_test_id)
         # self.cached_dataset_name = dataset_name
->>>>>>> fd894101
 
         if self.split == "val":
             self.predictions = self.predictions[:, self.is_test_id == 0, :]
@@ -179,11 +133,6 @@
             raise ValueError("split must be either val or test")
 
         self.predictions[torch.isnan(self.predictions)] = 0
-<<<<<<< HEAD
-
-        return self.pipeline_hps, self.time, self.predictions, self.targets
-=======
->>>>>>> fd894101
 
         return self.pipeline_hps, self.time, self.predictions, self.targets
 
@@ -191,12 +140,7 @@
         if dataset_name != self.dataset_name:
             self.dataset_name = dataset_name
             self.get_dataset_info(dataset_name)
-<<<<<<< HEAD
-            #self.get_statistics_dataset()
-
-=======
             # self.get_statistics_dataset()
->>>>>>> fd894101
 
     def get_dataset_names(self) -> list[str]:
         return self.dataset_names
@@ -206,23 +150,6 @@
         return hp_candidates
 
     def evaluate_ensembles(
-<<<<<<< HEAD
-        self,
-        ensembles: list[list[int]]) -> tuple[torch.Tensor, torch.Tensor, torch.Tensor, torch.Tensor]:
-
-        batch_size = len(ensembles)
-        ensembles = torch.LongTensor(ensembles)
-        #pipeline_hps, time, predictions, targets = self.get_dataset_info(self.dataset_name)
-
-        time_per_pipeline = self.time[ensembles]
-        predictions = self.predictions[ensembles]
-        targets= torch.tile(self.targets.unsqueeze(0), (batch_size, 1))
-        cross_entropy = torch.nn.CrossEntropyLoss(reduction="none")
-
-        if batch_size ==1:
-            predictions = self.predictions.unsqueeze(0)
-            if len(ensembles)==1:
-=======
         self, ensembles: list[list[int]]
     ) -> tuple[torch.Tensor, torch.Tensor, torch.Tensor, torch.Tensor]:
         batch_size = len(ensembles)
@@ -237,7 +164,6 @@
         if batch_size == 1:
             predictions = self.predictions.unsqueeze(0)
             if len(ensembles) == 1:
->>>>>>> fd894101
                 predictions = self.predictions.unsqueeze(1)
 
         n_classes = predictions.shape[-1]
@@ -245,17 +171,6 @@
         temp_targets = torch.tile(targets.unsqueeze(1), (1, ensemble_size, 1))
 
         if self.metric_name == "error":
-<<<<<<< HEAD
-            metric_per_sample = torch.eq(predictions.reshape(-1, n_classes).argmax(-1), temp_targets.reshape(-1)).float()
-            metric_per_pipeline = metric_per_sample.reshape(batch_size, ensemble_size, -1).mean(axis=2)
-            metric_ensemble_per_sample = torch.eq(predictions.mean(1).reshape(-1, n_classes).argmax(-1), targets.reshape(-1)).float()
-            metric = metric_ensemble_per_sample.reshape(batch_size, -1).mean(axis=-1)
-
-        elif self.metric_name == "nll":
-            metric_per_sample = cross_entropy(predictions.reshape(-1, n_classes), temp_targets.reshape(-1))
-            metric_per_pipeline = metric_per_sample.reshape(batch_size, ensemble_size, -1).mean(axis=-1)
-            metric_ensemble_per_sample = cross_entropy(predictions.mean(1).reshape(-1, n_classes), targets.reshape(-1))
-=======
             metric_per_sample = torch.eq(
                 predictions.reshape(-1, n_classes).argmax(-1), temp_targets.reshape(-1)
             ).float()
@@ -277,7 +192,6 @@
             metric_ensemble_per_sample = cross_entropy(
                 predictions.mean(1).reshape(-1, n_classes), targets.reshape(-1)
             )
->>>>>>> fd894101
             metric = metric_ensemble_per_sample.reshape(batch_size, -1).mean(axis=-1)
 
         else:
