from __future__ import annotations

import json
import os

import numpy as np
import pandas as pd
import torch

from ..base_metadataset import BaseMetaDataset


class QuicktuneMetaDataset(BaseMetaDataset):
    def __init__(
        self,
        data_dir: str,
        meta_split_ids=((0, 1, 2), (3,), (4,)),
        seed: int = 42,
        split: str = "val",
        metric_name: str = "error",
        ensemble_type: str = "soft",
        data_version: str = "micro",
    ):
        super().__init__(
            data_dir=data_dir,
            meta_split_ids=meta_split_ids,
            seed=seed,
            split=split,
            metric_name=metric_name,
        )
        self.ensemble_type = ensemble_type
        self.data_version = data_version

        self.dataset_name: str = ""
        self.hps = pd.read_csv(
            os.path.join(self.data_dir, data_version, "preprocessed_args.csv")
        )
        self._aggregate_info()
        self._initialize()

        self.best_performance_idx = None
        self.best_performance = None
        self.worst_performance_idx = None
        self.worst_performance = None
        self.hp_candidates: torch.Tensor = None
        self.targets: torch.Tensor = None
        self.time: torch.Tensor = None
        self.predictions: torch.Tensor = None
        self.is_test_id: np.array | torch.Tensor = None

    def _aggregate_info(self):
        self.aggregated_info = {}
        self.dataset_names = os.listdir(os.path.join(self.data_dir, "per_dataset"))
        self.dataset_names = [
            dataset for dataset in self.dataset_names if self.data_version in dataset
        ]

        for dataset in self.dataset_names:
            # read json
            with open(
                os.path.join(self.data_dir, "per_dataset", dataset, "time_info.json")
            ) as f:
                time_info = pd.DataFrame(json.load(f))

            self.aggregated_info[dataset] = {
                "predictions": np.load(
                    os.path.join(self.data_dir, "per_dataset", dataset, "predictions.npy")
                ),
                "targets": np.load(
                    os.path.join(self.data_dir, "per_dataset", dataset, "targets.npy")
                ),
                "split_indicator": np.load(
                    os.path.join(
                        self.data_dir, "per_dataset", dataset, "split_indicator.npy"
                    )
                ),
                "time_info": time_info,
            }

    def get_statistics_dataset(self):
        # hp_candidates, time_info, predictions, targets = self.get_dataset_info(dataset_name)
        n_candidates = len(self.hp_candidates)
        pipeline_ids = np.arange(n_candidates).reshape(-1, 1).tolist()
        _, metric_per_pipeline, _, _ = self.evaluate_ensembles(pipeline_ids)
        self.best_performance = torch.max(metric_per_pipeline)
        self.best_performance_idx = torch.argmax(metric_per_pipeline)
        self.worst_performance = torch.min(metric_per_pipeline)
        self.worst_performance_idx = torch.argmin(metric_per_pipeline)

        return (
            self.best_performance,
            self.best_performance_idx,
            self.worst_performance,
            self.worst_performance_idx,
        )

    def get_dataset_info(
        self,
        dataset_name: str = "",
    ):
        self.targets = torch.LongTensor(self.aggregated_info[dataset_name]["targets"])
        self.predictions = torch.FloatTensor(
            self.aggregated_info[dataset_name]["predictions"]
        )
        self.is_test_id = np.array(self.aggregated_info[dataset_name]["split_indicator"])
        # self.time_info = self.aggregated_info[dataset_name]["time_info"]
        self.time = torch.FloatTensor(
            self.aggregated_info[dataset_name]["time_info"]["train_time"]
        )
        new_dataset_name = dataset_name.replace("_v1", "")
        self.hp_candidates = self.hps[
            self.hps[f"cat__dataset_mtlbm_{new_dataset_name}"] == 1
        ]
        self.hp_candidates = self.hp_candidates[
            [x for x in self.hps.columns if not x.startswith("cat__dataset_mtlbm")]
        ]

        self.hp_candidates = torch.FloatTensor(self.hp_candidates.values)
        self.is_test_id = torch.FloatTensor(self.is_test_id)

        if self.split == "val":
            self.predictions = self.predictions[:, self.is_test_id == 0, :]
            self.targets = self.targets[self.is_test_id == 0]


        elif self.split == "test":
            self.predictions = self.predictions[:, self.is_test_id == 1, :]
            self.targets = self.targets[self.is_test_id == 1]
        else:
            raise ValueError("split must be either val or test")

        self.predictions[torch.isnan(self.predictions)] = 0
<<<<<<< HEAD
        self.hp_candidates_ids =  torch.arange(len(self.hp_candidates))
=======
        self.hp_candidates_ids = torch.arange(len(self.hp_candidates))
>>>>>>> 8857383f

        return self.hp_candidates, self.time, self.predictions, self.targets

    def set_state(self, dataset_name: str):
        if dataset_name != self.dataset_name:
            self.dataset_name = dataset_name
            self.get_dataset_info(dataset_name)
            # self.get_statistics_dataset()

    def get_dataset_names(self) -> list[str]:
        return self.dataset_names

    def _get_hp_candidates_and_indices(self) -> tuple[torch.Tensor, torch.Tensor]:
        return self.hp_candidates, self.hp_candidates_ids

    def evaluate_ensembles(
        self, ensembles: list[list[int]]
    ) -> tuple[torch.Tensor, torch.Tensor, torch.Tensor, torch.Tensor]:
        batch_size = len(ensembles)
        ensembles = torch.LongTensor(ensembles)
        # hp_candidates, time, predictions, targets = self.get_dataset_info(self.dataset_name)

        time_per_pipeline = self.time[ensembles]
        predictions = self.predictions[ensembles]
        targets = torch.tile(self.targets.unsqueeze(0), (batch_size, 1))
        cross_entropy = torch.nn.CrossEntropyLoss(reduction="none")

        if batch_size == 1:
            predictions = self.predictions.unsqueeze(0)
            if len(ensembles) == 1:
                predictions = self.predictions.unsqueeze(1)

        n_classes = predictions.shape[-1]
        ensemble_size = predictions.shape[1]
        temp_targets = torch.tile(targets.unsqueeze(1), (1, ensemble_size, 1))
        hp_candidates = self.hp_candidates[ensembles]

        if self.metric_name == "error":
            metric_per_sample = torch.eq(
                predictions.reshape(-1, n_classes).argmax(-1), temp_targets.reshape(-1)
            ).float()
            metric_per_pipeline = metric_per_sample.reshape(
                batch_size, ensemble_size, -1
            ).mean(axis=2)
            metric_ensemble_per_sample = torch.eq(
                predictions.mean(1).reshape(-1, n_classes).argmax(-1), targets.reshape(-1)
            ).float()
            metric = metric_ensemble_per_sample.reshape(batch_size, -1).mean(axis=-1)

        elif self.metric_name == "nll":
            metric_per_sample = cross_entropy(
                predictions.reshape(-1, n_classes), temp_targets.reshape(-1)
            )
            metric_per_pipeline = metric_per_sample.reshape(
                batch_size, ensemble_size, -1
            ).mean(axis=-1)
            metric_ensemble_per_sample = cross_entropy(
                predictions.mean(1).reshape(-1, n_classes), targets.reshape(-1)
            )
            metric = metric_ensemble_per_sample.reshape(batch_size, -1).mean(axis=-1)

        else:
            raise ValueError("metric_name must be either error or nll")

        return hp_candidates, metric, metric_per_pipeline, time_per_pipeline<|MERGE_RESOLUTION|>--- conflicted
+++ resolved
@@ -130,15 +130,6 @@
             raise ValueError("split must be either val or test")
 
         self.predictions[torch.isnan(self.predictions)] = 0
-<<<<<<< HEAD
-        self.hp_candidates_ids =  torch.arange(len(self.hp_candidates))
-=======
-        self.hp_candidates_ids = torch.arange(len(self.hp_candidates))
->>>>>>> 8857383f
-
-        return self.hp_candidates, self.time, self.predictions, self.targets
-
-    def set_state(self, dataset_name: str):
         if dataset_name != self.dataset_name:
             self.dataset_name = dataset_name
             self.get_dataset_info(dataset_name)
