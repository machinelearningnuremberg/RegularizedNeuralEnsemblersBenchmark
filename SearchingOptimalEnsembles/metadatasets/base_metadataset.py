--- conflicted
+++ resolved
@@ -21,11 +21,7 @@
         meta_split_ids: tuple[tuple, tuple, tuple] = ((0, 1, 2), (3,), (4,)),
         seed: int = 42,
         split: str = "valid",
-<<<<<<< HEAD
-        metric_name: str = "acc",
-=======
         metric_name: str = "error",
->>>>>>> e982b785
     ):
         """Initialize the BaseMetaDataset.
 
@@ -51,16 +47,9 @@
         self.split = split
         self.metric_name = metric_name
         self.meta_split_ids = meta_split_ids
-<<<<<<< HEAD
-        # self.dataset_name = dataset_name
-        self.split = split
-        self.metric_name = metric_name
-        # self.device = device
-=======
         self.meta_splits: dict[str, list[str]] = {}
 
-        self.feature_dim: int = None  
->>>>>>> e982b785
+        self.feature_dim: int = None
 
         # To initialize call _initialize() in the child class
         self.dataset_names: list[str] = []
@@ -158,12 +147,8 @@
 
     @abstractmethod
     def evaluate_ensembles(
-<<<<<<< HEAD
-        self, ensembles: list[list[int]]
-=======
         self,
         ensembles: list[list[int]],
->>>>>>> e982b785
     ) -> tuple[torch.Tensor, torch.Tensor, torch.Tensor, torch.Tensor]:
         """Evaluate given ensemble configurations.
 
