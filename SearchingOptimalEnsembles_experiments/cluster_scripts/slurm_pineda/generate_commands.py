# type: ignore
# pylint: skip-file

import itertools
import random

import random
import itertools
config_space = {
    "beta": [0.0, 0.01, 0.1, 1],
    "score_with_rank": [0, 1],
    "activation_output": ["sigmoid", "relu"],
    "criterion_type": ["weighted_listwise", "pointwise"],
    "num_inner_epochs": [100, 500, 1000],
    "acquisition_name": ["ei", "lcb"],
}

config_space = {"max_num_pipelines": [1, 2, 4, 6, 8, 10]}

config_space = {
    "max_num_pipelines": [1, 2],
    "num_estimators": [10, 100, 500],
    "beta": [0.0, 0.01, 0.1],
}

<<<<<<< HEAD
config_space = {"max_num_pipelines": [1, 6],
                "metadataset": ["scikit-learn"]}
=======
config_space = {"max_num_pipelines": [1, 6], "metadataset": ["scikit-learn"]}
>>>>>>> af0456c6


config_space = {"max_num_pipelines": [1, 6]}

<<<<<<< HEAD
config_space = {"hidden_dim": [64],
                "num_layers_ff": [3, 4],
                "num_heads": [4, 8],
                "lr": [0.001, 0.0001],
                "num_inner_epochs": [100, 500]}

config_space = {"max_num_pipelines": [5, 6]}

#base_command = "--surrogate_name dre --beta 0.01 --score_with_rank 1 --activation_output sigmoid" \
=======
config_space = {
    "hidden_dim": [64],
    "num_layers_ff": [3, 4],
    "num_heads": [4, 8],
    "lr": [0.001, 0.0001],
    "num_inner_epochs": [100, 500],
}

config_space = {"max_num_pipelines": [5, 6]}

# base_command = "--surrogate_name dre --beta 0.01 --score_with_rank 1 --activation_output sigmoid" \
>>>>>>> af0456c6
#    " --criterion_type weighted_listwise --num_inner_epochs 100 --acquisition_name lcb"
# )
#base_command = "--surrogate_name dre --beta 0.01 --score_with_rank 1 --activation_output sigmoid" \
#               " --criterion_type weighted_listwise --num_inner_epochs 1000 --acquisition_name lcb" \
#               " --log-wandb"
<<<<<<< HEAD
base_command = "--surrogate_name dre --beta 0.1 --score_with_rank 0 --activation_output relu --criterion_type pointwise" \
               " --num_inner_epochs 500 --acquisition_name ei"
#base_command = "--searcher_name random"

#base_command = "--searcher_name leo --surrogate_name rf"
#base_command = "--searcher_name divbo --surrogate_name rf"
#batch_id = "LEO02"
#batch_id = "DIVBO01"
#batch_id = "RS01"

#base_command = "--searcher_name bo --surrogate_name dkl"
#batch_id = "DKL01"
batch_id = "DRE12"

experiments = { "DRE13": "--surrogate_name dre --beta 0.1 --score_with_rank 0 --activation_output relu --criterion_type pointwise" \
               " --num_inner_epochs 500 --acquisition_name ei" ,
                "DRE14": "--surrogate_name dre --beta 0.01 --score_with_rank 1 --activation_output sigmoid --criterion_type weighted_listwise --num_inner_epochs 100 --acquisition_name lcb",
                "DKL02": "--searcher_name bo --surrogate_name dkl",
                "RS03":  "--searcher_name random",
                "LEO03": "--searcher_name leo --surrogate_name rf",
                "DIVBO02": "--searcher_name divbo --surrogate_name rf",}

experiments = { "DKL03": "--searcher_name bo --surrogate_name dkl --hidden_dim 128 --lr 0.0001 --metadataset quicktune" ,
                "DKL04": "--searcher_name bo --surrogate_name dkl --hidden_dim 128 --lr 0.0001 --metadataset scikit-learn"}

experiments = { "RS04": "--searcher_name random --metadataset quicktune --no_posthoc" ,
                "RS05": "--searcher_name random --metadataset scikit-learn --no_posthoc"}

experiments = {"DRE17": "--surrogate_name dre --beta 0.1 --score_with_rank 0 --activation_output relu --criterion_type pointwise --max_num_pipelines 5",
               "DRE18": "--surrogate_name dre --beta 0.01 --score_with_rank 1 --activation_output sigmoid --criterion_type weighted_listwise --max_num_pipelines 5",}

experiments = {"DIVBO03":  "--searcher_name divbo --surrogate_name rf"
}
=======
base_command = (
    "--surrogate_name dre --beta 0.1 --score_with_rank 0 --activation_output relu --criterion_type pointwise"
    " --num_inner_epochs 500 --acquisition_name ei"
)
# base_command = "--searcher_name random"

# base_command = "--searcher_name leo --surrogate_name rf"
# base_command = "--searcher_name divbo --surrogate_name rf"
# batch_id = "LEO02"
# batch_id = "DIVBO01"
# batch_id = "RS01"

# base_command = "--searcher_name bo --surrogate_name dkl"
# batch_id = "DKL01"
batch_id = "DRE12"

experiments = {
    "DRE13": "--surrogate_name dre --beta 0.1 --score_with_rank 0 --activation_output relu --criterion_type pointwise"
    " --num_inner_epochs 500 --acquisition_name ei",
    "DRE14": "--surrogate_name dre --beta 0.01 --score_with_rank 1 --activation_output sigmoid --criterion_type weighted_listwise --num_inner_epochs 100 --acquisition_name lcb",
    "DKL02": "--searcher_name bo --surrogate_name dkl",
    "RS03": "--searcher_name random",
    "LEO03": "--searcher_name leo --surrogate_name rf",
    "DIVBO02": "--searcher_name divbo --surrogate_name rf",
}

experiments = {
    "DKL03": "--searcher_name bo --surrogate_name dkl --hidden_dim 128 --lr 0.0001 --metadataset quicktune",
    "DKL04": "--searcher_name bo --surrogate_name dkl --hidden_dim 128 --lr 0.0001 --metadataset scikit-learn",
}

experiments = {
    "RS04": "--searcher_name random --metadataset quicktune --no_posthoc",
    "RS05": "--searcher_name random --metadataset scikit-learn --no_posthoc",
}

experiments = {
    "DRE17": "--surrogate_name dre --beta 0.1 --score_with_rank 0 --activation_output relu --criterion_type pointwise --max_num_pipelines 5",
    "DRE18": "--surrogate_name dre --beta 0.01 --score_with_rank 1 --activation_output sigmoid --criterion_type weighted_listwise --max_num_pipelines 5",
}

experiments = {"DIVBO03": "--searcher_name divbo --surrogate_name rf"}
>>>>>>> af0456c6

num_experiments = 1
num_seeds = 3
counter = 0
num_datasets = 6

for batch_id, base_command in experiments.items():
    conf_list = []
    catersian_product = list(itertools.product(*config_space.values()))
    for i in range(num_seeds):
        for j in range(num_datasets):
            experiment_id = batch_id + "_" + str(j) + "_" + str(i)

            temp_command = base_command
            temp_command += " --dataset_id " + str(j)
            temp_command += " --run_name " + experiment_id
            temp_command += " --seed " + str(i)

            # cartesian product of lists with itertools
            for k, combination in enumerate(catersian_product):
                temp_command2 = temp_command
                # value = random.choice(config_space[key])
                for arg, value in zip(config_space.keys(), combination):
                    temp_command2 += " --" + arg + " " + str(value)
                temp_command2 += " --experiment_group " + batch_id + "_" + str(k)
                conf_list.append(temp_command2)

<<<<<<< HEAD

=======
>>>>>>> af0456c6
    # write conf list to file
    with open(f"bash_args/{batch_id}.args", "w") as f:
        for conf in conf_list:
            f.write(conf + "\n")<|MERGE_RESOLUTION|>--- conflicted
+++ resolved
@@ -23,27 +23,11 @@
     "beta": [0.0, 0.01, 0.1],
 }
 
-<<<<<<< HEAD
-config_space = {"max_num_pipelines": [1, 6],
-                "metadataset": ["scikit-learn"]}
-=======
 config_space = {"max_num_pipelines": [1, 6], "metadataset": ["scikit-learn"]}
->>>>>>> af0456c6
 
 
 config_space = {"max_num_pipelines": [1, 6]}
 
-<<<<<<< HEAD
-config_space = {"hidden_dim": [64],
-                "num_layers_ff": [3, 4],
-                "num_heads": [4, 8],
-                "lr": [0.001, 0.0001],
-                "num_inner_epochs": [100, 500]}
-
-config_space = {"max_num_pipelines": [5, 6]}
-
-#base_command = "--surrogate_name dre --beta 0.01 --score_with_rank 1 --activation_output sigmoid" \
-=======
 config_space = {
     "hidden_dim": [64],
     "num_layers_ff": [3, 4],
@@ -55,47 +39,11 @@
 config_space = {"max_num_pipelines": [5, 6]}
 
 # base_command = "--surrogate_name dre --beta 0.01 --score_with_rank 1 --activation_output sigmoid" \
->>>>>>> af0456c6
 #    " --criterion_type weighted_listwise --num_inner_epochs 100 --acquisition_name lcb"
 # )
 #base_command = "--surrogate_name dre --beta 0.01 --score_with_rank 1 --activation_output sigmoid" \
 #               " --criterion_type weighted_listwise --num_inner_epochs 1000 --acquisition_name lcb" \
 #               " --log-wandb"
-<<<<<<< HEAD
-base_command = "--surrogate_name dre --beta 0.1 --score_with_rank 0 --activation_output relu --criterion_type pointwise" \
-               " --num_inner_epochs 500 --acquisition_name ei"
-#base_command = "--searcher_name random"
-
-#base_command = "--searcher_name leo --surrogate_name rf"
-#base_command = "--searcher_name divbo --surrogate_name rf"
-#batch_id = "LEO02"
-#batch_id = "DIVBO01"
-#batch_id = "RS01"
-
-#base_command = "--searcher_name bo --surrogate_name dkl"
-#batch_id = "DKL01"
-batch_id = "DRE12"
-
-experiments = { "DRE13": "--surrogate_name dre --beta 0.1 --score_with_rank 0 --activation_output relu --criterion_type pointwise" \
-               " --num_inner_epochs 500 --acquisition_name ei" ,
-                "DRE14": "--surrogate_name dre --beta 0.01 --score_with_rank 1 --activation_output sigmoid --criterion_type weighted_listwise --num_inner_epochs 100 --acquisition_name lcb",
-                "DKL02": "--searcher_name bo --surrogate_name dkl",
-                "RS03":  "--searcher_name random",
-                "LEO03": "--searcher_name leo --surrogate_name rf",
-                "DIVBO02": "--searcher_name divbo --surrogate_name rf",}
-
-experiments = { "DKL03": "--searcher_name bo --surrogate_name dkl --hidden_dim 128 --lr 0.0001 --metadataset quicktune" ,
-                "DKL04": "--searcher_name bo --surrogate_name dkl --hidden_dim 128 --lr 0.0001 --metadataset scikit-learn"}
-
-experiments = { "RS04": "--searcher_name random --metadataset quicktune --no_posthoc" ,
-                "RS05": "--searcher_name random --metadataset scikit-learn --no_posthoc"}
-
-experiments = {"DRE17": "--surrogate_name dre --beta 0.1 --score_with_rank 0 --activation_output relu --criterion_type pointwise --max_num_pipelines 5",
-               "DRE18": "--surrogate_name dre --beta 0.01 --score_with_rank 1 --activation_output sigmoid --criterion_type weighted_listwise --max_num_pipelines 5",}
-
-experiments = {"DIVBO03":  "--searcher_name divbo --surrogate_name rf"
-}
-=======
 base_command = (
     "--surrogate_name dre --beta 0.1 --score_with_rank 0 --activation_output relu --criterion_type pointwise"
     " --num_inner_epochs 500 --acquisition_name ei"
@@ -138,7 +86,6 @@
 }
 
 experiments = {"DIVBO03": "--searcher_name divbo --surrogate_name rf"}
->>>>>>> af0456c6
 
 num_experiments = 1
 num_seeds = 3
@@ -166,10 +113,6 @@
                 temp_command2 += " --experiment_group " + batch_id + "_" + str(k)
                 conf_list.append(temp_command2)
 
-<<<<<<< HEAD
-
-=======
->>>>>>> af0456c6
     # write conf list to file
     with open(f"bash_args/{batch_id}.args", "w") as f:
         for conf in conf_list:
