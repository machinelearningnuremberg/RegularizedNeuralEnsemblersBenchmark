import random

config_space = {
    "beta": [0.0, 0.01, 0.1, 1],
    "score_with_rank": [0, 1],
    "activation_output": ["sigmoid", "relu"],
    "criterion_type": ["weighted_listwise", "pointwise"],
    "num_inner_epochs": [100, 500, 1000],
    "acquisition_name": ["ei", "lcb"],
}

config_space = {"max_num_pipelines": [1, 2, 4, 6, 8, 10]}


conf_list = []

base_command = (
    "--surrogate_name dre --beta 0.01 --score_with_rank 1 --activation_output sigmoid"
    " --criterion_type weighted_listwise --num_inner_epochs 100 --acquisition_name lcb"
    " --log-wandb"
)
# base_command = "--surrogate_name dre --beta 0.01 --score_with_rank 1 --activation_output sigmoid" \
#               " --criterion_type weighted_listwise --num_inner_epochs 1000 --acquisition_name lcb" \
#               " --log-wandb"
# base_command = "--beta 0.1 --score_with_rank 1 --activation_output relu --criterion_type pointwise" \
#               " --num_inner_epochs 500 --acquisition_name ei --log-wandb"
# base_command = "--searcher_name random --log-wandb"

group_id = "DRE07"
experiment_prefix = "dre"

num_experiments = 1
counter = 0
for i in range(num_experiments):
    # sample
    for key in config_space.keys():
<<<<<<< HEAD
        #value = random.choice(config_space[key])
=======
        # value = random.choice(config_space[key])
>>>>>>> 587b1768
        if hasattr(config_space[key], "__iter__"):
            for value in config_space[key]:
                experiment_id = experiment_prefix + "_" + str(counter)
                for j in range(6):
                    temp_command = base_command + " --" + key + " " + str(value)
                    temp_command += " --dataset_id " + str(j)
                    temp_command += " --experiment_id " + experiment_id
                    temp_command += " --group_id " + group_id
                    conf_list.append(temp_command)
                counter += 1
# write conf list to file
with open(f"bash_args/{group_id}.args", "w") as f:
    for conf in conf_list:
        f.write(conf + "\n")<|MERGE_RESOLUTION|>--- conflicted
+++ resolved
@@ -34,11 +34,7 @@
 for i in range(num_experiments):
     # sample
     for key in config_space.keys():
-<<<<<<< HEAD
-        #value = random.choice(config_space[key])
-=======
         # value = random.choice(config_space[key])
->>>>>>> 587b1768
         if hasattr(config_space[key], "__iter__"):
             for value in config_space[key]:
                 experiment_id = experiment_prefix + "_" + str(counter)
