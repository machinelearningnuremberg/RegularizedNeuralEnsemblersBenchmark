--- conflicted
+++ resolved
@@ -72,11 +72,8 @@
 
     set_seed(args.seed)
     logging.basicConfig(level=args.log_level.upper())
-<<<<<<< HEAD
     print(args)
-=======
 
->>>>>>> 0d577555
     if not args.no_wandb:
         try:
             wandb.init(
